# Pierre A2A Examples

<<<<<<< HEAD
This directory contains examples demonstrating both MCP (Model Context Protocol) and A2A (Agent-to-Agent) protocol integration.

## MCP Client Examples

### Gemini Fitness Assistant (`mcp_clients/gemini_fitness_assistant/`)

An interactive AI fitness assistant using **Google's free Gemini API** with Pierre MCP Server:

- **Free LLM Integration**: Uses Gemini API (1,500 requests/day, no credit card)
- **MCP Protocol**: Direct HTTP JSON-RPC communication with Pierre
- **Function Calling**: Native tool calling for fitness data analysis
- **End-to-End Example**: Complete open-source AI assistant

```bash
# Run the Gemini fitness assistant
cd examples/mcp_clients/gemini_fitness_assistant
pip install -r requirements.txt
export GEMINI_API_KEY='your-api-key'
export PIERRE_EMAIL='user@example.com'
export PIERRE_PASSWORD='password'
python gemini_fitness_assistant.py
```

Get a free Gemini API key at: https://ai.google.dev/gemini-api/docs/api-key
=======
Comprehensive examples demonstrating the **A2A (Agent-to-Agent) protocol** for autonomous agent communication.
>>>>>>> fafe220f

## What is A2A?

The **Agent-to-Agent (A2A) protocol** is an open standard for AI agent communication, developed by Google and housed by the Linux Foundation. A2A enables autonomous agents to:

- **Discover Capabilities**: Find and evaluate other agents via agent cards
- **Delegate Tasks**: Request work from other agents without understanding their internals
- **Monitor Progress**: Track long-running tasks with status updates
- **Collaborate**: Multiple agents working together on complex problems
- **Operate Autonomously**: Agents run independently, making decisions without human intervention

## Available Examples

### 1. **Agent Discovery** (`agents/agent_discovery/`)
**What it demonstrates**: Agent card discovery and capability negotiation

Learn how agents discover each other's capabilities before collaboration:
- Fetch agent cards to see available tools and features
- Parse and validate agent capabilities
- Negotiate authentication methods (OAuth2, API Key)
- Make informed decisions about which agent to use

```bash
cd agents/agent_discovery
cargo run
```

**Key Concepts**: Agent cards, capability matching, authentication selection

---

### 2. **Task Lifecycle Management** (`agents/task_manager/`)
**What it demonstrates**: Long-running task management and status tracking

See how A2A handles asynchronous operations:
- Create tasks for long-running analysis
- Poll task status (pending → running → completed/failed)
- Retrieve task results when complete
- List and filter tasks by status
- Handle task failures gracefully

```bash
cd agents/task_manager
export PIERRE_A2A_CLIENT_ID="your_client_id"
export PIERRE_A2A_CLIENT_SECRET="your_secret"
cargo run
```

**Key Concepts**: Task lifecycle, status polling, asynchronous execution

---

### 3. **Fitness Analysis Agent** (`agents/fitness_analyzer/`)
**What it demonstrates**: Production-ready autonomous agent

A complete autonomous agent that:
- Runs continuously without human intervention
- Authenticates via A2A client credentials
- Fetches fitness data from connected providers
- Performs intelligent pattern analysis
- Generates JSON reports with insights
- Handles errors and retries gracefully

```bash
cd agents/fitness_analyzer
./run.sh --setup-demo --dev
```
<<<<<<< HEAD
examples/
├── mcp_clients/
│   └── gemini_fitness_assistant/  # Interactive AI assistant with free Gemini API
│       ├── gemini_fitness_assistant.py  # Main client script
│       ├── requirements.txt       # Python dependencies
│       ├── .env.example           # Environment configuration template
│       └── README.md              # Detailed documentation
├── agents/
│   └── fitness_analyzer/          # Autonomous fitness analysis agent (A2A)
│       ├── src/                   # Agent implementation
│       ├── tests/                 # Comprehensive test suite
│       ├── Cargo.toml             # Dependencies and configuration
│       └── README.md              # Agent documentation
├── data/                          # Sample data for testing
└── README.md                      # This file
=======

**Key Concepts**: Autonomous operation, data analysis, production deployment

---

## A2A Protocol Architecture

### Core Components

```
┌─────────────┐                    ┌─────────────┐
│ Agent A     │                    │ Agent B     │
│ (Client)    │                    │ (Remote)    │
└──────┬──────┘                    └──────┬──────┘
       │                                  │
       │ 1. GET /a2a/agent-card          │
       ├─────────────────────────────────>│
       │ 2. Agent Card (capabilities)    │
       │<─────────────────────────────────┤
       │                                  │
       │ 3. POST /a2a/auth               │
       ├─────────────────────────────────>│
       │ 4. Session Token                │
       │<─────────────────────────────────┤
       │                                  │
       │ 5. POST /a2a/execute (tool)     │
       ├─────────────────────────────────>│
       │ 6. Tool Result                  │
       │<─────────────────────────────────┤
       │                                  │
       │ 7. POST /a2a/execute (task)     │
       ├─────────────────────────────────>│
       │ 8. Task ID                      │
       │<─────────────────────────────────┤
       │                                  │
       │ 9. Poll task status             │
       ├─────────────────────────────────>│
       │ 10. Task status + result        │
       │<─────────────────────────────────┤
>>>>>>> fafe220f
```

### A2A vs MCP: When to Use Each

<<<<<<< HEAD
| Feature | MCP | A2A |
|---------|-----|-----|
| Connection | HTTP JSON-RPC | REST API |
| Latency | Ultra-low | Standard |
| Throughput | Medium | High |
| State | Stateful | Stateless |
| Use Case | Interactive AI Assistants | Autonomous Agents |
| Example | Gemini Fitness Assistant | Fitness Analyzer |
| Auth | JWT (OAuth2) | Client Credentials |
| Human Interaction | Yes (conversational) | No (automated) |
=======
| Scenario | Protocol | Reason |
|----------|----------|--------|
| AI assistant (Claude, ChatGPT) asking questions | **MCP** | Interactive, low-latency, human-in-loop |
| Scheduled fitness report generation | **A2A** | Autonomous, no human needed |
| Real-time data exploration | **MCP** | Stateful session, context preservation |
| Multi-agent collaboration | **A2A** | Agents delegating work to each other |
| Batch processing 1000s of records | **A2A** | High throughput, async tasks |
| Interactive debugging | **MCP** | Rich tooling, IDE integration |

**Rule of Thumb**:
- Use **MCP** when a human or AI assistant is actively involved
- Use **A2A** when agents work autonomously or delegate to other agents
>>>>>>> fafe220f

---

## Quick Start Guide

### Prerequisites

<<<<<<< HEAD
### 1. Start Pierre Server
```bash
cargo run --bin pierre-mcp-server
```

### 2. Create a User Account
```bash
curl -X POST http://localhost:8081/admin/setup \
  -H "Content-Type: application/json" \
  -d '{
    "email": "user@example.com",
    "password": "SecurePass123!",
    "display_name": "Test User"
  }'
```

### 3. Choose Your Example

**Option A: MCP Client (Interactive AI Assistant)**
```bash
# Setup Gemini Fitness Assistant
cd examples/mcp_clients/gemini_fitness_assistant
pip install -r requirements.txt

# Get free Gemini API key: https://ai.google.dev/gemini-api/docs/api-key
export GEMINI_API_KEY='your-api-key'
export PIERRE_EMAIL='user@example.com'
export PIERRE_PASSWORD='SecurePass123!'

# Run interactive assistant
python gemini_fitness_assistant.py
```

**Option B: A2A Agent (Autonomous Analysis)**
```bash
# Register A2A client (get admin token first)
curl -X POST http://localhost:8081/a2a/clients \
  -H "Authorization: Bearer $ADMIN_TOKEN" \
  -H "Content-Type: application/json" \
  -d '{"name": "Fitness Analyzer", "description": "Autonomous fitness analysis"}'

# Run autonomous agent
cd examples/agents/fitness_analyzer
cargo run
```
=======
1. **Start Pierre Server**:
   ```bash
   cd pierre_mcp_server
   cargo run --bin pierre-mcp-server
   ```

2. **Register A2A Client** (one-time setup):
   ```bash
   # Get admin token
   ADMIN_TOKEN=$(curl -s -X POST http://localhost:8081/admin/setup \
     -H "Content-Type: application/json" \
     -d '{"email": "admin@example.com", "password": "SecurePass123!", "display_name": "Admin"}' | \
     jq -r '.admin_token')

   # Register A2A client
   CREDENTIALS=$(curl -s -X POST http://localhost:8081/a2a/clients \
     -H "Authorization: Bearer $ADMIN_TOKEN" \
     -H "Content-Type: application/json" \
     -d '{
       "name": "Demo Agent",
       "description": "A2A demo client",
       "capabilities": ["fitness-analysis"],
       "contact_email": "demo@example.com"
     }')

   echo $CREDENTIALS | jq '.'
   # Save client_id and client_secret for examples
   ```

3. **Connect Provider** (for fitness_analyzer):
   - Open http://localhost:8081 in browser
   - Sign up / login
   - Connect Strava or Fitbit account

### Running Examples

```bash
# 1. Agent Discovery (no auth needed)
cd agents/agent_discovery
cargo run

# 2. Task Manager (needs A2A credentials)
cd agents/task_manager
export PIERRE_A2A_CLIENT_ID="your_client_id"
export PIERRE_A2A_CLIENT_SECRET="your_client_secret"
cargo run

# 3. Fitness Analyzer (automated setup)
cd agents/fitness_analyzer
./run.sh --setup-demo --dev
```

---

## Directory Structure

```
examples/
├── agents/
│   ├── agent_discovery/         # Agent card discovery & capability negotiation
│   │   ├── src/main.rs         # Discovery client implementation
│   │   ├── Cargo.toml          # Dependencies
│   │   └── README.md           # Detailed documentation
│   │
│   ├── task_manager/           # Task lifecycle management
│   │   ├── src/main.rs         # Task polling and monitoring
│   │   ├── Cargo.toml          # Dependencies
│   │   └── README.md           # Detailed documentation
│   │
│   └── fitness_analyzer/       # Production autonomous agent
│       ├── src/
│       │   ├── main.rs         # Entry point
│       │   ├── a2a_client.rs   # A2A protocol client
│       │   ├── analyzer.rs     # Fitness analysis logic
│       │   ├── scheduler.rs    # Autonomous scheduling
│       │   └── config.rs       # Configuration management
│       ├── tests/              # Unit and integration tests
│       ├── run.sh              # Helper script
│       ├── Cargo.toml          # Dependencies
│       └── README.md           # Detailed documentation
│
└── README.md                   # This file
```

---

## Key A2A Concepts

### 1. Agent Cards

Agent cards are JSON documents describing an agent's capabilities, similar to OpenAPI specs for REST APIs.

**What's in an agent card:**
- Agent name, version, description
- Available capabilities (e.g., "fitness-data-analysis")
- Tool definitions with input/output schemas
- Authentication methods (OAuth2, API Key)
- Rate limits, contact info, metadata

**Why it matters**: Agents discover each other's capabilities dynamically, avoiding hard-coded assumptions.

### 2. Task Management

A2A supports both synchronous and asynchronous task execution.

**Task Lifecycle:**
```
pending → running → completed
                 ↘ failed
                 ↘ cancelled
```

**When to use tasks:**
- Operations taking > 30 seconds
- Batch processing
- Scheduled jobs
- Operations that may fail and need retry logic

### 3. JSON-RPC 2.0

A2A uses JSON-RPC 2.0 over HTTP(S) as the transport protocol.

**Standard methods:**
- `a2a/initialize` - Protocol handshake
- `tools/list` - Get available tools
- `tools/call` - Execute a tool
- `tasks/create` - Create long-running task
- `tasks/get` - Query task status
- `tasks/list` - List all tasks
- `tasks/cancel` - Cancel a task

### 4. Authentication

A2A supports multiple authentication schemes:

| Method | Use Case | Example |
|--------|----------|---------|
| **Client Credentials** | Service-to-service | Automated agents |
| **OAuth2** | User-delegated access | User authorizes agent to access their data |
| **API Key** | Simple service auth | Quick integrations |

---

## A2A Specification Compliance

Pierre's A2A implementation follows the [official A2A specification](https://github.com/google/A2A):

- ✅ Agent cards with capability discovery
- ✅ JSON-RPC 2.0 over HTTP(S)
- ✅ Client credentials authentication
- ✅ OAuth2 authentication support
- ✅ Task lifecycle management (create, get, list, cancel)
- ✅ Tool execution with schemas
- ✅ Error handling with standard codes
- ⚠️ Server-Sent Events (SSE) - acknowledged as not supported (stateless design preference)
- ⚠️ Webhooks - configured but not yet active

---

## Protocol Comparison

| Feature | MCP | A2A |
|---------|-----|-----|
| **Communication** | WebSocket/SSE | HTTP REST |
| **Session Model** | Stateful | Stateless |
| **Latency** | Ultra-low (ms) | Standard (100s ms) |
| **Throughput** | Medium | High |
| **Use Case** | Interactive | Autonomous |
| **Auth** | JWT (user context) | Client credentials |
| **Context** | Rich session context | Request/response only |
| **Discovery** | Resources/Tools | Agent cards |
| **Best For** | AI assistants, IDEs | Agent-to-agent, automation |

---

## Learn More

- **A2A Specification**: [github.com/google/A2A](https://github.com/google/A2A)
- **Pierre A2A Documentation**: [docs/tutorial/chapter-18-a2a-protocol.md](../docs/tutorial/chapter-18-a2a-protocol.md)
- **MCP Specification**: [modelcontextprotocol.io](https://modelcontextprotocol.io)
- **Pierre MCP Documentation**: [docs/tutorial/chapter-01-introduction.md](../docs/tutorial/chapter-01-introduction.md)

---

## Troubleshooting

### "Authentication failed"
- Make sure you've registered an A2A client
- Check that `PIERRE_A2A_CLIENT_ID` and `PIERRE_A2A_CLIENT_SECRET` are set correctly
- Verify Pierre server is running

### "No activities found"
- Connect a Strava or Fitbit account via Pierre web UI
- Ensure OAuth connection is active
- Check server logs for provider API errors

### "Agent card fetch failed"
- Verify Pierre server is running on the expected URL
- Check `PIERRE_SERVER_URL` environment variable
- Ensure `/a2a/agent-card` endpoint is accessible

---

## Contributing

Found a bug or want to add a new example? Contributions welcome!

1. Examples should demonstrate real-world A2A usage patterns
2. Include comprehensive README with "What it demonstrates" section
3. Follow Rust best practices and Pierre coding standards
4. Add tests for new functionality

---

## License

All examples are licensed under either:
- Apache License, Version 2.0
- MIT License

at your option.
>>>>>>> fafe220f
<|MERGE_RESOLUTION|>--- conflicted
+++ resolved
@@ -1,9 +1,10 @@
-# Pierre A2A Examples
-
-<<<<<<< HEAD
-This directory contains examples demonstrating both MCP (Model Context Protocol) and A2A (Agent-to-Agent) protocol integration.
-
-## MCP Client Examples
+# Pierre Examples - MCP & A2A Protocols
+
+Comprehensive examples demonstrating both **MCP (Model Context Protocol)** for AI assistants and **A2A (Agent-to-Agent)** protocol for autonomous agent communication.
+
+## 🤖 MCP Client Examples
+
+**MCP** is for interactive AI assistants (Claude, ChatGPT, custom LLMs) to query fitness data in real-time.
 
 ### Gemini Fitness Assistant (`mcp_clients/gemini_fitness_assistant/`)
 
@@ -12,11 +13,11 @@
 - **Free LLM Integration**: Uses Gemini API (1,500 requests/day, no credit card)
 - **MCP Protocol**: Direct HTTP JSON-RPC communication with Pierre
 - **Function Calling**: Native tool calling for fitness data analysis
-- **End-to-End Example**: Complete open-source AI assistant
+- **End-to-End Example**: Complete open-source AI assistant alternative
 
 ```bash
 # Run the Gemini fitness assistant
-cd examples/mcp_clients/gemini_fitness_assistant
+cd mcp_clients/gemini_fitness_assistant
 pip install -r requirements.txt
 export GEMINI_API_KEY='your-api-key'
 export PIERRE_EMAIL='user@example.com'
@@ -25,11 +26,16 @@
 ```
 
 Get a free Gemini API key at: https://ai.google.dev/gemini-api/docs/api-key
-=======
-Comprehensive examples demonstrating the **A2A (Agent-to-Agent) protocol** for autonomous agent communication.
->>>>>>> fafe220f
-
-## What is A2A?
+
+**What it demonstrates**: How any free LLM service with function calling can interact with Pierre MCP Server to build an AI fitness assistant without proprietary solutions like Claude Desktop.
+
+---
+
+## 🔗 A2A Agent Examples
+
+**A2A** is for autonomous agents communicating and delegating tasks without human intervention.
+
+### What is A2A?
 
 The **Agent-to-Agent (A2A) protocol** is an open standard for AI agent communication, developed by Google and housed by the Linux Foundation. A2A enables autonomous agents to:
 
@@ -39,9 +45,9 @@
 - **Collaborate**: Multiple agents working together on complex problems
 - **Operate Autonomously**: Agents run independently, making decisions without human intervention
 
-## Available Examples
-
-### 1. **Agent Discovery** (`agents/agent_discovery/`)
+### Available A2A Examples
+
+#### 1. **Agent Discovery** (`agents/agent_discovery/`)
 **What it demonstrates**: Agent card discovery and capability negotiation
 
 Learn how agents discover each other's capabilities before collaboration:
@@ -59,7 +65,7 @@
 
 ---
 
-### 2. **Task Lifecycle Management** (`agents/task_manager/`)
+#### 2. **Task Lifecycle Management** (`agents/task_manager/`)
 **What it demonstrates**: Long-running task management and status tracking
 
 See how A2A handles asynchronous operations:
@@ -72,7 +78,7 @@
 ```bash
 cd agents/task_manager
 export PIERRE_A2A_CLIENT_ID="your_client_id"
-export PIERRE_A2A_CLIENT_SECRET="your_secret"
+export PIERRE_A2A_CLIENT_SECRET="your_client_secret"
 cargo run
 ```
 
@@ -80,7 +86,7 @@
 
 ---
 
-### 3. **Fitness Analysis Agent** (`agents/fitness_analyzer/`)
+#### 3. **Fitness Analysis Agent** (`agents/fitness_analyzer/`)
 **What it demonstrates**: Production-ready autonomous agent
 
 A complete autonomous agent that:
@@ -95,25 +101,161 @@
 cd agents/fitness_analyzer
 ./run.sh --setup-demo --dev
 ```
-<<<<<<< HEAD
+
+**Key Concepts**: Autonomous operation, data analysis, production deployment
+
+---
+
+## Protocol Comparison: MCP vs A2A
+
+| Feature | MCP | A2A |
+|---------|-----|-----|
+| **Communication** | HTTP JSON-RPC / SSE | HTTP REST |
+| **Session Model** | Stateful | Stateless |
+| **Latency** | Ultra-low (ms) | Standard (100s ms) |
+| **Throughput** | Medium | High |
+| **Use Case** | Interactive AI Assistants | Autonomous Agents |
+| **Example** | Gemini Fitness Assistant | Fitness Analyzer |
+| **Auth** | JWT (user context) | Client credentials |
+| **Context** | Rich session context | Request/response only |
+| **Discovery** | Resources/Tools | Agent cards |
+| **Human Interaction** | Yes (conversational) | No (automated) |
+| **Best For** | AI assistants, IDEs | Agent-to-agent, automation |
+
+### When to Use Each Protocol
+
+| Scenario | Protocol | Reason |
+|----------|----------|--------|
+| AI assistant (Claude, ChatGPT) asking questions | **MCP** | Interactive, low-latency, human-in-loop |
+| Custom LLM querying fitness data | **MCP** | Real-time tool calling, stateful session |
+| Scheduled fitness report generation | **A2A** | Autonomous, no human needed |
+| Real-time data exploration | **MCP** | Stateful session, context preservation |
+| Multi-agent collaboration | **A2A** | Agents delegating work to each other |
+| Batch processing 1000s of records | **A2A** | High throughput, async tasks |
+| Interactive debugging | **MCP** | Rich tooling, IDE integration |
+
+**Rule of Thumb**:
+- Use **MCP** when a human or AI assistant is actively involved
+- Use **A2A** when agents work autonomously or delegate to other agents
+
+---
+
+## Quick Start Guide
+
+### Prerequisites
+
+1. **Start Pierre Server**:
+   ```bash
+   cd pierre_mcp_server
+   cargo run --bin pierre-mcp-server
+   ```
+
+2. **Create a User Account**:
+   ```bash
+   curl -X POST http://localhost:8081/admin/setup \
+     -H "Content-Type: application/json" \
+     -d '{
+       "email": "user@example.com",
+       "password": "SecurePass123!",
+       "display_name": "Test User"
+     }'
+   ```
+
+### Choose Your Path
+
+#### Path A: MCP Client (Interactive AI Assistant)
+
+```bash
+# Setup Gemini Fitness Assistant
+cd mcp_clients/gemini_fitness_assistant
+pip install -r requirements.txt
+
+# Get free Gemini API key: https://ai.google.dev/gemini-api/docs/api-key
+export GEMINI_API_KEY='your-api-key'
+export PIERRE_EMAIL='user@example.com'
+export PIERRE_PASSWORD='SecurePass123!'
+
+# Run interactive assistant
+python gemini_fitness_assistant.py
+```
+
+#### Path B: A2A Agent (Autonomous Operation)
+
+```bash
+# Register A2A client (one-time setup)
+ADMIN_TOKEN=$(curl -s -X POST http://localhost:8081/admin/setup \
+  -H "Content-Type: application/json" \
+  -d '{"email": "admin@example.com", "password": "SecurePass123!", "display_name": "Admin"}' | \
+  jq -r '.admin_token')
+
+# Register A2A client
+CREDENTIALS=$(curl -s -X POST http://localhost:8081/a2a/clients \
+  -H "Authorization: Bearer $ADMIN_TOKEN" \
+  -H "Content-Type: application/json" \
+  -d '{
+    "name": "Demo Agent",
+    "description": "A2A demo client",
+    "capabilities": ["fitness-analysis"],
+    "contact_email": "demo@example.com"
+  }')
+
+echo $CREDENTIALS | jq '.'
+# Save client_id and client_secret for examples
+
+# Run examples
+cd agents/agent_discovery
+cargo run
+
+# Or run task manager
+cd agents/task_manager
+export PIERRE_A2A_CLIENT_ID="your_client_id"
+export PIERRE_A2A_CLIENT_SECRET="your_client_secret"
+cargo run
+
+# Or run fitness analyzer
+cd agents/fitness_analyzer
+./run.sh --setup-demo --dev
+```
+
+---
+
+## Directory Structure
+
+```
 examples/
 ├── mcp_clients/
 │   └── gemini_fitness_assistant/  # Interactive AI assistant with free Gemini API
 │       ├── gemini_fitness_assistant.py  # Main client script
 │       ├── requirements.txt       # Python dependencies
 │       ├── .env.example           # Environment configuration template
+│       ├── quick_start.sh         # Automated setup script
 │       └── README.md              # Detailed documentation
+│
 ├── agents/
-│   └── fitness_analyzer/          # Autonomous fitness analysis agent (A2A)
-│       ├── src/                   # Agent implementation
-│       ├── tests/                 # Comprehensive test suite
-│       ├── Cargo.toml             # Dependencies and configuration
-│       └── README.md              # Agent documentation
-├── data/                          # Sample data for testing
-└── README.md                      # This file
-=======
-
-**Key Concepts**: Autonomous operation, data analysis, production deployment
+│   ├── agent_discovery/         # Agent card discovery & capability negotiation
+│   │   ├── src/main.rs         # Discovery client implementation
+│   │   ├── Cargo.toml          # Dependencies
+│   │   └── README.md           # Detailed documentation
+│   │
+│   ├── task_manager/           # Task lifecycle management
+│   │   ├── src/main.rs         # Task polling and monitoring
+│   │   ├── Cargo.toml          # Dependencies
+│   │   └── README.md           # Detailed documentation
+│   │
+│   └── fitness_analyzer/       # Production autonomous agent
+│       ├── src/
+│       │   ├── main.rs         # Entry point
+│       │   ├── a2a_client.rs   # A2A protocol client
+│       │   ├── analyzer.rs     # Fitness analysis logic
+│       │   ├── scheduler.rs    # Autonomous scheduling
+│       │   └── config.rs       # Configuration management
+│       ├── tests/              # Unit and integration tests
+│       ├── run.sh              # Helper script
+│       ├── Cargo.toml          # Dependencies
+│       └── README.md           # Detailed documentation
+│
+└── README.md                   # This file
+```
 
 ---
 
@@ -151,172 +293,6 @@
        ├─────────────────────────────────>│
        │ 10. Task status + result        │
        │<─────────────────────────────────┤
->>>>>>> fafe220f
-```
-
-### A2A vs MCP: When to Use Each
-
-<<<<<<< HEAD
-| Feature | MCP | A2A |
-|---------|-----|-----|
-| Connection | HTTP JSON-RPC | REST API |
-| Latency | Ultra-low | Standard |
-| Throughput | Medium | High |
-| State | Stateful | Stateless |
-| Use Case | Interactive AI Assistants | Autonomous Agents |
-| Example | Gemini Fitness Assistant | Fitness Analyzer |
-| Auth | JWT (OAuth2) | Client Credentials |
-| Human Interaction | Yes (conversational) | No (automated) |
-=======
-| Scenario | Protocol | Reason |
-|----------|----------|--------|
-| AI assistant (Claude, ChatGPT) asking questions | **MCP** | Interactive, low-latency, human-in-loop |
-| Scheduled fitness report generation | **A2A** | Autonomous, no human needed |
-| Real-time data exploration | **MCP** | Stateful session, context preservation |
-| Multi-agent collaboration | **A2A** | Agents delegating work to each other |
-| Batch processing 1000s of records | **A2A** | High throughput, async tasks |
-| Interactive debugging | **MCP** | Rich tooling, IDE integration |
-
-**Rule of Thumb**:
-- Use **MCP** when a human or AI assistant is actively involved
-- Use **A2A** when agents work autonomously or delegate to other agents
->>>>>>> fafe220f
-
----
-
-## Quick Start Guide
-
-### Prerequisites
-
-<<<<<<< HEAD
-### 1. Start Pierre Server
-```bash
-cargo run --bin pierre-mcp-server
-```
-
-### 2. Create a User Account
-```bash
-curl -X POST http://localhost:8081/admin/setup \
-  -H "Content-Type: application/json" \
-  -d '{
-    "email": "user@example.com",
-    "password": "SecurePass123!",
-    "display_name": "Test User"
-  }'
-```
-
-### 3. Choose Your Example
-
-**Option A: MCP Client (Interactive AI Assistant)**
-```bash
-# Setup Gemini Fitness Assistant
-cd examples/mcp_clients/gemini_fitness_assistant
-pip install -r requirements.txt
-
-# Get free Gemini API key: https://ai.google.dev/gemini-api/docs/api-key
-export GEMINI_API_KEY='your-api-key'
-export PIERRE_EMAIL='user@example.com'
-export PIERRE_PASSWORD='SecurePass123!'
-
-# Run interactive assistant
-python gemini_fitness_assistant.py
-```
-
-**Option B: A2A Agent (Autonomous Analysis)**
-```bash
-# Register A2A client (get admin token first)
-curl -X POST http://localhost:8081/a2a/clients \
-  -H "Authorization: Bearer $ADMIN_TOKEN" \
-  -H "Content-Type: application/json" \
-  -d '{"name": "Fitness Analyzer", "description": "Autonomous fitness analysis"}'
-
-# Run autonomous agent
-cd examples/agents/fitness_analyzer
-cargo run
-```
-=======
-1. **Start Pierre Server**:
-   ```bash
-   cd pierre_mcp_server
-   cargo run --bin pierre-mcp-server
-   ```
-
-2. **Register A2A Client** (one-time setup):
-   ```bash
-   # Get admin token
-   ADMIN_TOKEN=$(curl -s -X POST http://localhost:8081/admin/setup \
-     -H "Content-Type: application/json" \
-     -d '{"email": "admin@example.com", "password": "SecurePass123!", "display_name": "Admin"}' | \
-     jq -r '.admin_token')
-
-   # Register A2A client
-   CREDENTIALS=$(curl -s -X POST http://localhost:8081/a2a/clients \
-     -H "Authorization: Bearer $ADMIN_TOKEN" \
-     -H "Content-Type: application/json" \
-     -d '{
-       "name": "Demo Agent",
-       "description": "A2A demo client",
-       "capabilities": ["fitness-analysis"],
-       "contact_email": "demo@example.com"
-     }')
-
-   echo $CREDENTIALS | jq '.'
-   # Save client_id and client_secret for examples
-   ```
-
-3. **Connect Provider** (for fitness_analyzer):
-   - Open http://localhost:8081 in browser
-   - Sign up / login
-   - Connect Strava or Fitbit account
-
-### Running Examples
-
-```bash
-# 1. Agent Discovery (no auth needed)
-cd agents/agent_discovery
-cargo run
-
-# 2. Task Manager (needs A2A credentials)
-cd agents/task_manager
-export PIERRE_A2A_CLIENT_ID="your_client_id"
-export PIERRE_A2A_CLIENT_SECRET="your_client_secret"
-cargo run
-
-# 3. Fitness Analyzer (automated setup)
-cd agents/fitness_analyzer
-./run.sh --setup-demo --dev
-```
-
----
-
-## Directory Structure
-
-```
-examples/
-├── agents/
-│   ├── agent_discovery/         # Agent card discovery & capability negotiation
-│   │   ├── src/main.rs         # Discovery client implementation
-│   │   ├── Cargo.toml          # Dependencies
-│   │   └── README.md           # Detailed documentation
-│   │
-│   ├── task_manager/           # Task lifecycle management
-│   │   ├── src/main.rs         # Task polling and monitoring
-│   │   ├── Cargo.toml          # Dependencies
-│   │   └── README.md           # Detailed documentation
-│   │
-│   └── fitness_analyzer/       # Production autonomous agent
-│       ├── src/
-│       │   ├── main.rs         # Entry point
-│       │   ├── a2a_client.rs   # A2A protocol client
-│       │   ├── analyzer.rs     # Fitness analysis logic
-│       │   ├── scheduler.rs    # Autonomous scheduling
-│       │   └── config.rs       # Configuration management
-│       ├── tests/              # Unit and integration tests
-│       ├── run.sh              # Helper script
-│       ├── Cargo.toml          # Dependencies
-│       └── README.md           # Detailed documentation
-│
-└── README.md                   # This file
 ```
 
 ---
@@ -378,7 +354,9 @@
 
 ---
 
-## A2A Specification Compliance
+## Specification Compliance
+
+### A2A Compliance
 
 Pierre's A2A implementation follows the [official A2A specification](https://github.com/google/A2A):
 
@@ -392,21 +370,18 @@
 - ⚠️ Server-Sent Events (SSE) - acknowledged as not supported (stateless design preference)
 - ⚠️ Webhooks - configured but not yet active
 
----
-
-## Protocol Comparison
-
-| Feature | MCP | A2A |
-|---------|-----|-----|
-| **Communication** | WebSocket/SSE | HTTP REST |
-| **Session Model** | Stateful | Stateless |
-| **Latency** | Ultra-low (ms) | Standard (100s ms) |
-| **Throughput** | Medium | High |
-| **Use Case** | Interactive | Autonomous |
-| **Auth** | JWT (user context) | Client credentials |
-| **Context** | Rich session context | Request/response only |
-| **Discovery** | Resources/Tools | Agent cards |
-| **Best For** | AI assistants, IDEs | Agent-to-agent, automation |
+### MCP Compliance
+
+Pierre's MCP implementation follows the [official MCP specification](https://spec.modelcontextprotocol.io/):
+
+- ✅ HTTP JSON-RPC transport
+- ✅ Tool discovery and execution
+- ✅ Resource management
+- ✅ Prompt templates
+- ✅ Sampling (bidirectional LLM requests)
+- ✅ Argument completion
+- ✅ Progress notifications
+- ✅ Cancellation support
 
 ---
 
@@ -421,17 +396,30 @@
 
 ## Troubleshooting
 
-### "Authentication failed"
+### MCP Issues
+
+**"Error: google-generativeai package not installed"**
+```bash
+pip install -r requirements.txt
+```
+
+**"❌ Login failed: Connection refused"**
+- Ensure Pierre server is running: `cargo run --bin pierre-mcp-server`
+- Check server is accessible at http://localhost:8081
+
+### A2A Issues
+
+**"Authentication failed"**
 - Make sure you've registered an A2A client
 - Check that `PIERRE_A2A_CLIENT_ID` and `PIERRE_A2A_CLIENT_SECRET` are set correctly
 - Verify Pierre server is running
 
-### "No activities found"
+**"No activities found"**
 - Connect a Strava or Fitbit account via Pierre web UI
 - Ensure OAuth connection is active
 - Check server logs for provider API errors
 
-### "Agent card fetch failed"
+**"Agent card fetch failed"**
 - Verify Pierre server is running on the expected URL
 - Check `PIERRE_SERVER_URL` environment variable
 - Ensure `/a2a/agent-card` endpoint is accessible
@@ -442,10 +430,11 @@
 
 Found a bug or want to add a new example? Contributions welcome!
 
-1. Examples should demonstrate real-world A2A usage patterns
+1. Examples should demonstrate real-world usage patterns
 2. Include comprehensive README with "What it demonstrates" section
-3. Follow Rust best practices and Pierre coding standards
+3. Follow language best practices (Rust/Python) and Pierre coding standards
 4. Add tests for new functionality
+5. MCP examples should work with free/open-source LLMs when possible
 
 ---
 
@@ -455,5 +444,4 @@
 - Apache License, Version 2.0
 - MIT License
 
-at your option.
->>>>>>> fafe220f
+at your option.