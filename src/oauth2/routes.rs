--- conflicted
+++ resolved
@@ -236,7 +236,6 @@
                     urlencoding::encode(scope)
                 ))
         );
-<<<<<<< HEAD
 
         let redirect_response = warp::reply::with_header(warp::reply(), "Location", login_url);
         return Ok(Box::new(warp::reply::with_status(
@@ -245,16 +244,6 @@
         )));
     };
 
-=======
-
-        let redirect_response = warp::reply::with_header(warp::reply(), "Location", login_url);
-        return Ok(Box::new(warp::reply::with_status(
-            redirect_response,
-            warp::http::StatusCode::FOUND,
-        )));
-    };
-
->>>>>>> dd81d135
     // User is authenticated - proceed with OAuth authorization
     let auth_server = OAuth2AuthorizationServer::new(database, auth_manager);
 
@@ -488,21 +477,8 @@
 
 /// Verify password against hash using bcrypt
 fn verify_password(password: &str, hash: &str) -> bool {
-<<<<<<< HEAD
-    // For simplicity, we'll implement a basic verification
-    // In production, this should use proper bcrypt verification
-    use sha2::{Digest, Sha256};
-
-    // Simple SHA256 verification - replace with bcrypt in production
-    let mut hasher = Sha256::new();
-    hasher.update(password.as_bytes());
-    let password_hash = format!("{:x}", hasher.finalize());
-
-    password_hash == hash
-=======
     // Use bcrypt to verify password against stored hash
     bcrypt::verify(password, hash).unwrap_or(false)
->>>>>>> dd81d135
 }
 
 /// Handle OAuth login page (GET /oauth2/login)
