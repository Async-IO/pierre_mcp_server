// ABOUTME: Intelligence and analysis handlers with clean separation
// ABOUTME: AI-powered analysis tools that delegate to intelligence services
//
// Licensed under either of Apache License, Version 2.0 or MIT License at your option.
// Copyright ©2025 Async-IO.org

use crate::protocols::universal::{UniversalRequest, UniversalResponse};
use crate::protocols::ProtocolError;
use chrono::{Duration, Utc};
use std::future::Future;
use std::pin::Pin;
use tracing;

/// Activity parameters extracted from request
struct ActivityParameters {
    distance: f64,
    duration: u64,
    elevation_gain: f64,
    heart_rate: Option<u32>,
    max_hr_provided: Option<f64>,
    user_age: Option<u32>,
}

/// Parse activity parameters from request
///
/// Extracts activity metrics (distance, duration, elevation, heart rate) and
/// user profile data (max HR, age) from the MCP request parameters.
///
/// # Arguments
/// * `request` - The incoming MCP request with parameters
///
/// # Returns
/// Parsed activity parameters or error if required fields are missing
///
/// # Errors
/// Returns `ProtocolError::InvalidRequest` if activity parameter is missing
fn parse_activity_parameters(
    request: &UniversalRequest,
) -> Result<ActivityParameters, ProtocolError> {
    let activity = request.parameters.get("activity").ok_or_else(|| {
        ProtocolError::InvalidRequest("activity parameter is required".to_owned())
    })?;

    let distance = activity
        .get("distance")
        .and_then(serde_json::Value::as_f64)
        .unwrap_or(0.0);

    let duration = activity
        .get("duration")
        .and_then(serde_json::Value::as_u64)
        .unwrap_or(0);

    let elevation_gain = activity
        .get("elevation_gain")
        .and_then(serde_json::Value::as_f64)
        .unwrap_or(0.0);

    let heart_rate = activity
        .get("average_heart_rate")
        .and_then(serde_json::Value::as_u64)
        .and_then(|v| u32::try_from(v).ok());

    let max_hr_provided = request
        .parameters
        .get("max_hr")
        .and_then(serde_json::Value::as_f64);

    let user_age = request
        .parameters
        .get("age")
        .and_then(serde_json::Value::as_u64)
        .and_then(|v| u32::try_from(v).ok());

    Ok(ActivityParameters {
        distance,
        duration,
        elevation_gain,
        heart_rate,
        max_hr_provided,
        user_age,
    })
}

/// Determine maximum heart rate
///
/// Determines max HR using priority: 1) explicit value, 2) Fox formula from age
/// (220 - age), 3) default assumed constant. Returns both the calculated value
/// and a source descriptor for transparency.
///
/// # Arguments
/// * `max_hr_provided` - Explicitly provided max HR (highest priority)
/// * `user_age` - User age for Fox formula calculation
///
/// # Returns
/// Tuple of (`max_hr_value`, `source_description`)
fn determine_max_heart_rate(max_hr_provided: Option<f64>, user_age: Option<u32>) -> (f64, String) {
    use crate::intelligence::physiological_constants::hr_estimation::ASSUMED_MAX_HR;

    match (max_hr_provided, user_age) {
        (Some(hr), _) => (hr, "provided".to_owned()),
        (None, Some(age)) => {
            let max_hr = f64::from(
                crate::intelligence::physiological_constants::heart_rate::AGE_BASED_MAX_HR_CONSTANT
                    .saturating_sub(age),
            );
            (max_hr, format!("calculated_from_age_{age}"))
        }
        (None, None) => (ASSUMED_MAX_HR, "default_assumed".to_owned()),
    }
}

/// Calculated fitness metrics
struct CalculatedMetrics {
    pace: f64,
    speed: f64,
    intensity_score: f64,
    efficiency_score: f64,
}

/// Calculate activity metrics from parameters
///
/// Computes pace (min/km), speed (km/h), intensity score (% of max HR),
/// and efficiency score (distance/elevation ratio). Uses defensive checks
/// to avoid division by zero.
///
/// # Arguments
/// * `params` - Activity parameters (distance, duration, elevation, HR)
/// * `max_hr` - Maximum heart rate for intensity calculation
///
/// # Returns
/// Calculated metrics structure
fn calculate_activity_metrics(params: &ActivityParameters, max_hr: f64) -> CalculatedMetrics {
    use crate::constants::limits;
    use crate::intelligence::physiological_constants::{
        efficiency_defaults::{DEFAULT_EFFICIENCY_SCORE, DEFAULT_EFFICIENCY_WITH_DISTANCE},
        unit_conversions::MS_TO_KMH_FACTOR,
    };

    let duration_f64 =
        f64::from(u32::try_from(params.duration.min(u64::from(u32::MAX))).unwrap_or(u32::MAX));

    let pace = if params.distance > 0.0 && params.duration > 0 {
        duration_f64 / (params.distance / limits::METERS_PER_KILOMETER)
    } else {
        0.0
    };

    let speed = if params.duration > 0 {
        (params.distance / duration_f64) * MS_TO_KMH_FACTOR
    } else {
        0.0
    };

    let intensity_score = params.heart_rate.map_or(DEFAULT_EFFICIENCY_SCORE, |hr| {
        (f64::from(hr) / max_hr) * limits::PERCENTAGE_MULTIPLIER
    });

    let efficiency_score = if params.distance > 0.0 && params.elevation_gain > 0.0 {
        (params.distance / params.elevation_gain).min(100.0)
    } else {
        DEFAULT_EFFICIENCY_WITH_DISTANCE
    };

    CalculatedMetrics {
        pace,
        speed,
        intensity_score,
        efficiency_score,
    }
}

/// Build metrics calculation response
///
/// Constructs the MCP response with calculated metrics, summary data, and metadata.
/// Includes timestamps and personalization flags for transparency.
///
/// # Arguments
/// * `params` - Original activity parameters
/// * `metrics` - Calculated metrics (pace, speed, intensity, efficiency)
/// * `max_hr` - Determined maximum heart rate
/// * `max_hr_source` - Source description for max HR
///
/// # Returns
/// Complete `UniversalResponse` with results and metadata
fn build_metrics_response(
    params: &ActivityParameters,
    metrics: &CalculatedMetrics,
    max_hr: f64,
    max_hr_source: &str,
) -> UniversalResponse {
    use crate::constants::limits;

    UniversalResponse {
        success: true,
        result: Some(serde_json::json!({
            "pace": metrics.pace,
            "speed": metrics.speed,
            "intensity_score": metrics.intensity_score,
            "efficiency_score": metrics.efficiency_score,
            "max_hr_used": max_hr,
            "max_hr_source": max_hr_source,
            "metrics_summary": {
                "distance_km": params.distance / limits::METERS_PER_KILOMETER,
                "duration_minutes": params.duration / limits::SECONDS_PER_MINUTE,
                "elevation_meters": params.elevation_gain,
                "average_heart_rate": params.heart_rate
            }
        })),
        error: None,
        metadata: Some({
            let mut map = std::collections::HashMap::new();
            map.insert(
                "calculation_timestamp".into(),
                serde_json::Value::String(chrono::Utc::now().to_rfc3339()),
            );
            map.insert(
                "metric_version".into(),
                serde_json::Value::String("2.0".into()),
            );
            map.insert(
                "personalized".into(),
                serde_json::Value::Bool(
                    params.max_hr_provided.is_some() || params.user_age.is_some(),
                ),
            );
            map
        }),
    }
}

/// Fetch activity from provider and calculate metrics (helper for `activity_id` path)
async fn fetch_and_calculate_metrics(
    executor: &crate::protocols::universal::UniversalToolExecutor,
    request: &UniversalRequest,
    activity_id: &str,
    provider_name: &str,
    user_uuid: uuid::Uuid,
) -> Result<UniversalResponse, ProtocolError> {
    // Get valid token
    let token_data = match executor
        .auth_service
        .get_valid_token(user_uuid, provider_name, request.tenant_id.as_deref())
        .await
    {
        Ok(Some(token)) => token,
        Ok(None) => {
            return Ok(UniversalResponse {
                success: false,
                result: None,
                error: Some(format!(
                    "No valid token for {provider_name}. Please connect using the connect_provider tool first."
                )),
                metadata: None,
            });
        }
        Err(e) => {
            return Ok(UniversalResponse {
                success: false,
                result: None,
                error: Some(format!("Authentication error: {e}")),
                metadata: None,
            });
        }
    };

    // Create configured provider
    let provider = executor
        .resources
        .provider_registry
        .create_provider(provider_name)
        .map_err(|e| ProtocolError::InternalError(format!("Failed to create provider: {e}")))?;

    // Safe: OAuth credential clones needed for struct field ownership
    let credentials = crate::providers::OAuth2Credentials {
        client_id: executor
            .resources
            .config
            .oauth
            .strava
            .client_id
            .clone() // Safe: OAuth config ownership
            .unwrap_or_default(),
        client_secret: executor
            .resources
            .config
            .oauth
            .strava
            .client_secret
            .clone() // Safe: OAuth config ownership
            .unwrap_or_default(),
        access_token: Some(token_data.access_token.clone()),
        refresh_token: Some(token_data.refresh_token.clone()),
        expires_at: Some(token_data.expires_at),
        scopes: crate::constants::oauth::STRAVA_DEFAULT_SCOPES
            .split(',')
            .map(str::to_owned)
            .collect(),
    };

    provider.set_credentials(credentials).await.map_err(|e| {
        ProtocolError::ConfigurationError(format!("Failed to set provider credentials: {e}"))
    })?;

    // Fetch activity from provider
    let activity = provider.get_activity(activity_id).await.map_err(|e| {
        ProtocolError::ExecutionFailed(format!("Failed to fetch activity {activity_id}: {e}"))
    })?;

    // Convert Activity model to parameters format
    let mut request_with_activity = request.clone();
    if let Some(params_obj) = request_with_activity.parameters.as_object_mut() {
        params_obj.insert(
            "activity".to_owned(),
            serde_json::json!({
                "distance": activity.distance_meters,
                "duration": activity.duration_seconds,
                "elevation_gain": activity.elevation_gain,
                "average_heart_rate": activity.average_heart_rate,
            }),
        );
    } else {
        return Err(ProtocolError::InvalidParameters(
            "parameters must be a JSON object".to_owned(),
        ));
    }

    // Parse parameters from converted activity
    let params = parse_activity_parameters(&request_with_activity)?;
    let (max_hr, max_hr_source) = determine_max_heart_rate(params.max_hr_provided, params.user_age);
    let metrics = calculate_activity_metrics(&params, max_hr);

    Ok(build_metrics_response(
        &params,
        &metrics,
        max_hr,
        &max_hr_source,
    ))
}

/// Handle `calculate_metrics` tool - calculate custom fitness metrics (async)
///
/// # Errors
/// Returns `ProtocolError` if activity parameter is missing or calculation fails
pub async fn handle_calculate_metrics(
    executor: &crate::protocols::universal::UniversalToolExecutor,
    request: UniversalRequest,
) -> Result<UniversalResponse, ProtocolError> {
    let user_uuid = crate::utils::uuid::parse_user_id_for_protocol(&request.user_id)?;

    // Check if activity_id is provided (schema-compliant path)
    if let Some(activity_id) = request
        .parameters
        .get("activity_id")
        .and_then(serde_json::Value::as_str)
    {
        let provider_name = request
            .parameters
            .get("provider")
            .and_then(serde_json::Value::as_str)
            .ok_or_else(|| {
                ProtocolError::InvalidParameters(
                    "provider parameter required when using activity_id".to_owned(),
                )
            })?;

        return fetch_and_calculate_metrics(
            executor,
            &request,
            activity_id,
            provider_name,
            user_uuid,
        )
        .await;
    }

    // Fallback path: activity object provided directly (for backward compatibility)
    let params = parse_activity_parameters(&request)?;
    let (max_hr, max_hr_source) = determine_max_heart_rate(params.max_hr_provided, params.user_age);
    let metrics = calculate_activity_metrics(&params, max_hr);

    Ok(build_metrics_response(
        &params,
        &metrics,
        max_hr,
        &max_hr_source,
    ))
}

/// Generate insights and recommendations from activity data
fn generate_activity_insights(
    activity: &crate::models::Activity,
) -> (Vec<String>, Vec<&'static str>) {
    use crate::intelligence::physiological_constants::{
        business_thresholds::{
            ACHIEVEMENT_DISTANCE_THRESHOLD_KM, ACHIEVEMENT_ELEVATION_THRESHOLD_M,
        },
        heart_rate::HIGH_INTENSITY_HR_THRESHOLD,
    };

    let mut insights = Vec::new();
    let mut recommendations = Vec::new();

    // Analyze distance
    if let Some(distance) = activity.distance_meters {
        let km = distance / crate::constants::limits::METERS_PER_KILOMETER;
        insights.push(format!("Activity covered {km:.2} km"));
        if km > ACHIEVEMENT_DISTANCE_THRESHOLD_KM {
            recommendations.push("Great long-distance effort! Ensure proper recovery time");
        }
    }

    // Analyze elevation
    if let Some(elevation) = activity.elevation_gain {
        insights.push(format!("Total elevation gain: {elevation:.0} meters"));
        if elevation > ACHIEVEMENT_ELEVATION_THRESHOLD_M {
            recommendations.push("Significant elevation - consider targeted hill training");
        }
    }

    // Analyze heart rate
    if let Some(avg_hr) = activity.average_heart_rate {
        insights.push(format!("Average heart rate: {avg_hr} bpm"));
        if avg_hr > HIGH_INTENSITY_HR_THRESHOLD {
            recommendations.push("High-intensity effort detected - monitor recovery");
        }
    }

    // Analyze calories
    if let Some(calories) = activity.calories {
        insights.push(format!("Calories burned: {calories}"));
    }

    (insights, recommendations)
}

/// Build intelligence response metadata
///
/// Creates metadata map with activity ID, user ID, tenant ID, and analysis type
/// for tracking and audit purposes.
///
/// # Arguments
/// * `activity_id` - Activity identifier
/// * `user_uuid` - User UUID
/// * `tenant_id` - Optional tenant identifier
///
/// # Returns
/// `HashMap` with metadata key-value pairs
fn build_intelligence_metadata(
    activity_id: &str,
    user_uuid: uuid::Uuid,
    tenant_id: Option<String>,
) -> std::collections::HashMap<String, serde_json::Value> {
    let mut metadata = std::collections::HashMap::new();
    metadata.insert(
        "activity_id".to_owned(),
        serde_json::Value::String(activity_id.to_owned()),
    );
    metadata.insert(
        "user_id".to_owned(),
        serde_json::Value::String(user_uuid.to_string()),
    );
    metadata.insert(
        "tenant_id".to_owned(),
        tenant_id.map_or(serde_json::Value::Null, serde_json::Value::String),
    );
    metadata.insert(
        "analysis_type".to_owned(),
        serde_json::Value::String("intelligence".to_owned()),
    );
    metadata
}

/// Create intelligence analysis JSON response with optional Claude sampling
async fn create_intelligence_response(
    activity: &crate::models::Activity,
    activity_id: &str,
    user_uuid: uuid::Uuid,
    tenant_id: Option<String>,
    sampling_peer: Option<&std::sync::Arc<crate::mcp::sampling_peer::SamplingPeer>>,
) -> UniversalResponse {
    // Try Claude sampling first if available (MCP Sampling feature)
    if let Some(peer) = sampling_peer {
        match generate_activity_intelligence_with_claude(peer, activity).await {
            Ok(claude_analysis) => {
                tracing::info!("Generated activity intelligence using Claude sampling");
                return UniversalResponse {
                    success: true,
                    result: Some(claude_analysis),
                    error: None,
                    metadata: Some({
                        let mut map = std::collections::HashMap::new();
                        map.insert(
                            "activity_id".to_owned(),
                            serde_json::Value::String(activity_id.to_owned()),
                        );
                        map.insert(
                            "user_id".to_owned(),
                            serde_json::Value::String(user_uuid.to_string()),
                        );
                        if let Some(tid) = tenant_id.clone() {
                            map.insert("tenant_id".to_owned(), serde_json::Value::String(tid));
                        }
                        map.insert(
                            "analysis_source".to_owned(),
                            serde_json::Value::String("claude_sampling".to_owned()),
                        );
                        map
                    }),
                };
            }
            Err(e) => {
                tracing::warn!(
                    "Claude sampling failed, falling back to static analysis: {}",
                    e
                );
            }
        }
    }

    // Fall back to static analysis
    let (insights, recommendations) = generate_activity_insights(activity);

    let summary = format!(
        "{:?} activity completed. {} insights generated.",
        activity.sport_type,
        insights.len()
    );

    let duration_minutes = f64::from(
        u32::try_from(activity.duration_seconds.min(u64::from(u32::MAX))).unwrap_or(u32::MAX),
    ) / 60.0;

    let analysis = serde_json::json!({
        "activity_id": activity_id,
        "activity_type": format!("{:?}", activity.sport_type),
        "timestamp": chrono::Utc::now().to_rfc3339(),
        "intelligence": {
            "summary": summary,
            "insights": insights,
            "recommendations": recommendations,
            "performance_metrics": {
                "distance_km": activity.distance_meters.map(|d| d / crate::constants::limits::METERS_PER_KILOMETER),
                "duration_minutes": Some(duration_minutes),
                "elevation_meters": activity.elevation_gain,
                "average_heart_rate": activity.average_heart_rate,
                "max_heart_rate": activity.max_heart_rate,
                "calories": activity.calories
            }
        }
    });

    let metadata = build_intelligence_metadata(activity_id, user_uuid, tenant_id);

    UniversalResponse {
        success: true,
        result: Some(analysis),
        error: None,
        metadata: Some(metadata),
    }
}

<<<<<<< HEAD
=======
/// Build Strava `OAuth2` credentials from token data
///
/// Creates `OAuth2Credentials` structure with access token, refresh token,
/// client credentials, and scopes from the executor configuration and
/// stored token data.
///
/// # Arguments
/// * `executor` - Tool executor with OAuth configuration
/// * `token_data` - Valid OAuth token from auth service
///
/// # Returns
/// Configured `OAuth2Credentials` for Strava provider
fn build_strava_credentials(
    executor: &crate::protocols::universal::UniversalToolExecutor,
    token_data: &crate::protocols::universal::auth_service::TokenData,
) -> crate::providers::OAuth2Credentials {
    // Safe: OAuth credential clones needed for struct field ownership
    crate::providers::OAuth2Credentials {
        client_id: executor
            .resources
            .config
            .oauth
            .strava
            .client_id
            .clone() // Safe: OAuth config ownership
            .unwrap_or_default(),
        client_secret: executor
            .resources
            .config
            .oauth
            .strava
            .client_secret
            .clone() // Safe: OAuth config ownership
            .unwrap_or_default(),
        access_token: Some(token_data.access_token.clone()),
        refresh_token: Some(token_data.refresh_token.clone()),
        expires_at: Some(token_data.expires_at),
        scopes: crate::constants::oauth::STRAVA_DEFAULT_SCOPES
            .split(',')
            .map(str::to_owned)
            .collect(),
    }
}

/// Create and configure Strava provider
///
/// Initializes the Strava provider from registry and sets up OAuth credentials.
/// Returns configured provider ready for API calls.
///
/// # Arguments
/// * `executor` - Tool executor with provider registry
/// * `token_data` - Valid OAuth token for credentials
///
/// # Returns
/// Configured provider or error if initialization fails
///
/// # Errors
/// Returns `ProtocolError` if provider creation or credential setup fails
async fn create_authenticated_provider(
    executor: &crate::protocols::universal::UniversalToolExecutor,
    token_data: &crate::protocols::universal::auth_service::TokenData,
) -> Result<Box<dyn crate::providers::core::FitnessProvider>, ProtocolError> {
    use crate::constants::oauth_providers;

    let provider = executor
        .resources
        .provider_registry
        .create_provider(oauth_providers::STRAVA)
        .map_err(|e| ProtocolError::ExecutionFailed(format!("Failed to create provider: {e}")))?;

    let credentials = build_strava_credentials(executor, token_data);

    provider.set_credentials(credentials).await.map_err(|e| {
        ProtocolError::ExecutionFailed(format!("Failed to set provider credentials: {e}"))
    })?;

    Ok(provider)
}

>>>>>>> 68651dd2
/// Fetch activity and create intelligence response
///
/// Retrieves activity data from provider and generates intelligence analysis.
/// Returns error response if activity fetch fails.
///
/// # Arguments
/// * `provider` - Configured activity provider
/// * `activity_id` - Activity identifier to fetch
/// * `user_uuid` - User UUID for response metadata
/// * `tenant_id` - Optional tenant identifier
///
/// # Returns
/// `UniversalResponse` with intelligence or error
async fn fetch_and_analyze_activity(
    provider: Box<dyn crate::providers::core::FitnessProvider>,
    activity_id: &str,
    user_uuid: uuid::Uuid,
    tenant_id: Option<String>,
    sampling_peer: Option<&std::sync::Arc<crate::mcp::sampling_peer::SamplingPeer>>,
) -> UniversalResponse {
    match provider.get_activity(activity_id).await {
        Ok(activity) => {
            create_intelligence_response(
                &activity,
                activity_id,
                user_uuid,
                tenant_id,
                sampling_peer,
            )
            .await
        }
        Err(e) => {
            // Handle NotFound by auto-fetching recent activities
            if e.code == crate::errors::ErrorCode::ResourceNotFound {
                // Activity not found - fetch recent activities to show valid IDs
                match provider.get_activities(Some(5), None).await {
                    Ok(activities) if !activities.is_empty() => {
                        let activity_list: Vec<String> = activities
                            .iter()
                            .map(|a| {
                                format!(
                                    "- {} (ID: {}): {} - {:?}",
                                    a.start_date.format("%Y-%m-%d"),
                                    a.id,
                                    a.name,
                                    a.sport_type
                                )
                            })
                            .collect();

                        let most_recent = &activities[0];

                        // Analyze the most recent activity automatically
                        let mut response = create_intelligence_response(
                            most_recent,
                            &most_recent.id,
                            user_uuid,
                            tenant_id,
                            None, // No sampling in fallback path
                        )
                        .await;

                        // Add auto-selection note to the result
                        if let Some(result) = response.result.as_mut() {
                            result["auto_selected"] = serde_json::json!({
                                "reason": format!("Activity '{activity_id}' not found"),
                                "selected_activity": most_recent.id.clone(),
                                "selected_activity_name": most_recent.name.clone(),
                                "selected_activity_date": most_recent.start_date.format("%Y-%m-%d").to_string(),
                                "available_activities": activity_list
                            });
                        }

                        return response;
                    }
                    Ok(_) => {
                        return UniversalResponse {
                            success: false,
                            result: None,
                            error: Some(format!("Activity '{activity_id}' not found and no activities available in your account.")),
                            metadata: None,
                        };
                    }
                    Err(fetch_err) => {
                        return UniversalResponse {
                            success: false,
                            result: None,
                            error: Some(format!("Activity '{activity_id}' not found. Failed to fetch available activities: {fetch_err}")),
                            metadata: None,
                        };
                    }
                }
            }

            // Other errors - generic message
            UniversalResponse {
                success: false,
                result: None,
                error: Some(format!("Failed to fetch activity {activity_id}: {e}")),
                metadata: None,
            }
        }
    }
}

/// Fetch activities and analyze performance trends
///
/// Retrieves recent activities from provider and performs trend analysis
/// for the specified metric and timeframe.
///
/// # Arguments
/// * `provider` - Configured fitness provider
/// * `metric` - Metric to analyze (e.g., "pace", "distance")
/// * `timeframe` - Analysis timeframe (e.g., "week", "month")
/// * `user_uuid` - User UUID for response metadata
///
/// # Returns
/// `UniversalResponse` with trend analysis or error
async fn fetch_and_analyze_trends(
    provider: Box<dyn crate::providers::core::FitnessProvider>,
    metric: &str,
    timeframe: &str,
    user_uuid: uuid::Uuid,
) -> UniversalResponse {
    use crate::intelligence::physiological_constants::api_limits::MAX_ACTIVITY_LIMIT;

    match provider
        .get_activities(Some(MAX_ACTIVITY_LIMIT), None)
        .await
    {
        Ok(activities) => {
            let analysis = analyze_performance_trend(&activities, metric, timeframe);

            UniversalResponse {
                success: true,
                result: Some(analysis),
                error: None,
                metadata: Some({
                    let mut map = std::collections::HashMap::new();
                    map.insert(
                        "user_id".to_owned(),
                        serde_json::Value::String(user_uuid.to_string()),
                    );
                    map
                }),
            }
        }
        Err(e) => UniversalResponse {
            success: false,
            result: None,
            error: Some(format!("Failed to fetch activities: {e}")),
            metadata: None,
        },
    }
}

/// Fetch activities and detect patterns
///
/// Retrieves recent activities from provider and performs pattern detection
/// based on the specified pattern type.
///
/// # Arguments
/// * `provider` - Configured fitness provider
/// * `pattern_type` - Type of pattern to detect (e.g., "`weekly_schedule`", "overtraining")
/// * `user_uuid` - User UUID for response metadata
///
/// # Returns
/// `UniversalResponse` with pattern analysis or error
async fn fetch_and_detect_patterns(
    provider: Box<dyn crate::providers::core::FitnessProvider>,
    pattern_type: &str,
    user_uuid: uuid::Uuid,
) -> UniversalResponse {
    use crate::intelligence::physiological_constants::api_limits::DEFAULT_ACTIVITY_LIMIT;

    match provider
        .get_activities(Some(DEFAULT_ACTIVITY_LIMIT), None)
        .await
    {
        Ok(activities) => {
            let analysis = detect_activity_patterns(&activities, pattern_type);

            UniversalResponse {
                success: true,
                result: Some(analysis),
                error: None,
                metadata: Some({
                    let mut map = std::collections::HashMap::new();
                    map.insert(
                        "user_id".to_owned(),
                        serde_json::Value::String(user_uuid.to_string()),
                    );
                    map
                }),
            }
        }
        Err(e) => UniversalResponse {
            success: false,
            result: None,
            error: Some(format!("Failed to fetch activities: {e}")),
            metadata: None,
        },
    }
}

/// Build response for missing OAuth token
///
/// Returns error response indicating user needs to connect Strava account.
/// Includes `authentication_required` flag in metadata for client guidance.
///
/// # Returns
/// Handle `get_activity_intelligence` tool - get AI analysis for activity (async)
///
/// # Errors
/// Returns `ProtocolError` if `activity_id` parameter is missing or validation fails
#[must_use]
pub fn handle_get_activity_intelligence(
    executor: &crate::protocols::universal::UniversalToolExecutor,
    request: UniversalRequest,
) -> Pin<Box<dyn Future<Output = Result<UniversalResponse, ProtocolError>> + Send + '_>> {
    Box::pin(async move {
        use crate::utils::uuid::parse_user_id_for_protocol;

        // Check cancellation at start
        if let Some(token) = &request.cancellation_token {
            if token.is_cancelled().await {
                return Err(ProtocolError::OperationCancelled(
                    "get_activity_intelligence cancelled by user".to_owned(),
                ));
            }
        }

        let activity_id = request
            .parameters
            .get("activity_id")
            .and_then(|v| v.as_str())
            .ok_or_else(|| {
                ProtocolError::InvalidRequest("Missing required parameter: activity_id".to_owned())
            })?;

        let provider_name = request
            .parameters
            .get("provider")
            .and_then(|v| v.as_str())
            .map_or_else(crate::config::environment::default_provider, String::from);
        let user_uuid = parse_user_id_for_protocol(&request.user_id)?;

        // Report progress - starting authentication
        if let Some(reporter) = &request.progress_reporter {
            reporter.report(
                25.0,
                Some(100.0),
                Some("Checking authentication...".to_owned()),
            );
        }

        // Check cancellation before auth
        if let Some(token) = &request.cancellation_token {
            if token.is_cancelled().await {
                return Err(ProtocolError::OperationCancelled(
                    "get_activity_intelligence cancelled before authentication".to_owned(),
                ));
            }
        }

        match executor
            .auth_service
            .create_authenticated_provider(&provider_name, user_uuid, request.tenant_id.as_deref())
            .await
        {
            Ok(provider) => {
                // Report progress after auth
                if let Some(reporter) = &request.progress_reporter {
                    reporter.report(
                        50.0,
                        Some(100.0),
                        Some("Authenticated - analyzing activity...".to_owned()),
                    );
                }

                // Check cancellation before analysis
                if let Some(token) = &request.cancellation_token {
                    if token.is_cancelled().await {
                        return Err(ProtocolError::OperationCancelled(
                            "get_activity_intelligence cancelled before analysis".to_owned(),
                        ));
                    }
                }

                let result = fetch_and_analyze_activity(
                    provider,
                    activity_id,
                    user_uuid,
                    request.tenant_id,
                    executor.resources.sampling_peer.as_ref(),
                )
                .await;

                // Report completion on success
                if result.success {
                    if let Some(reporter) = &request.progress_reporter {
                        reporter.report(
                            100.0,
                            Some(100.0),
                            Some("Activity intelligence retrieved".to_owned()),
                        );
                    }
                }

                Ok(result)
            }
            Err(response) => Ok(response),
        }
    })
}

/// Handle `analyze_performance_trends` tool - analyze performance over time
#[must_use]
pub fn handle_analyze_performance_trends(
    executor: &crate::protocols::universal::UniversalToolExecutor,
    request: UniversalRequest,
) -> Pin<Box<dyn Future<Output = Result<UniversalResponse, ProtocolError>> + Send + '_>> {
    Box::pin(async move {
        use crate::utils::uuid::parse_user_id_for_protocol;

        // Check cancellation at start
        if let Some(token) = &request.cancellation_token {
            if token.is_cancelled().await {
                return Err(ProtocolError::OperationCancelled(
                    "analyze_performance_trends cancelled by user".to_owned(),
                ));
            }
        }

        let provider_name = request
            .parameters
            .get("provider")
            .and_then(|v| v.as_str())
            .map_or_else(crate::config::environment::default_provider, String::from);
        let user_uuid = parse_user_id_for_protocol(&request.user_id)?;
        let metric = request
            .parameters
            .get("metric")
            .and_then(|v| v.as_str())
            .unwrap_or("pace");
        let timeframe = request
            .parameters
            .get("timeframe")
            .and_then(|v| v.as_str())
            .unwrap_or("month");

        // Report progress - starting authentication
        if let Some(reporter) = &request.progress_reporter {
            reporter.report(
                25.0,
                Some(100.0),
                Some("Checking authentication...".to_owned()),
            );
        }

        // Check cancellation before auth
        if let Some(token) = &request.cancellation_token {
            if token.is_cancelled().await {
                return Err(ProtocolError::OperationCancelled(
                    "analyze_performance_trends cancelled before authentication".to_owned(),
                ));
            }
        }

        match executor
            .auth_service
            .create_authenticated_provider(&provider_name, user_uuid, request.tenant_id.as_deref())
            .await
        {
            Ok(provider) => {
                // Report progress after auth
                if let Some(reporter) = &request.progress_reporter {
                    reporter.report(
                        50.0,
                        Some(100.0),
                        Some(
                            "Authenticated - fetching activities for trend analysis...".to_owned(),
                        ),
                    );
                }

                // Check cancellation before analysis
                if let Some(token) = &request.cancellation_token {
                    if token.is_cancelled().await {
                        return Err(ProtocolError::OperationCancelled(
                            "analyze_performance_trends cancelled before analysis".to_owned(),
                        ));
                    }
                }

                let result = fetch_and_analyze_trends(provider, metric, timeframe, user_uuid).await;

                // Report completion on success
                if result.success {
                    if let Some(reporter) = &request.progress_reporter {
                        reporter.report(
                            100.0,
                            Some(100.0),
                            Some("Performance trend analysis completed".to_owned()),
                        );
                    }
                }

                Ok(result)
            }
            Err(response) => Ok(response),
        }
    })
}

/// Execute activity comparison with authenticated provider
async fn execute_activity_comparison(
    provider: Box<dyn crate::providers::core::FitnessProvider>,
    activity_id: &str,
    comparison_type: &str,
    compare_activity_id: Option<&str>,
    user_uuid: uuid::Uuid,
    request: &UniversalRequest,
) -> UniversalResponse {
    use crate::intelligence::physiological_constants::api_limits::DEFAULT_ACTIVITY_LIMIT;

    match provider.get_activity(activity_id).await {
        Ok(target_activity) => {
            // Report progress after getting target activity
            if let Some(reporter) = &request.progress_reporter {
                reporter.report(
                    66.0,
                    Some(100.0),
                    Some("Target activity retrieved - comparing...".to_owned()),
                );
            }

            let all_activities = provider
                .get_activities(Some(DEFAULT_ACTIVITY_LIMIT), None)
                .await
                .unwrap_or_default();

            let comparison = compare_activity_logic(
                &target_activity,
                &all_activities,
                comparison_type,
                compare_activity_id,
            );

            // Report completion
            if let Some(reporter) = &request.progress_reporter {
                reporter.report(
                    100.0,
                    Some(100.0),
                    Some("Comparison completed successfully".to_owned()),
                );
            }

            UniversalResponse {
                success: true,
                result: Some(comparison),
                error: None,
                metadata: Some({
                    let mut map = std::collections::HashMap::new();
                    map.insert(
                        "user_id".to_owned(),
                        serde_json::Value::String(user_uuid.to_string()),
                    );
                    map
                }),
            }
        }
        Err(e) => {
            let error_message = if e.code == crate::errors::ErrorCode::ResourceNotFound {
                format!(
                    "Activity '{activity_id}' not found. Please use get_activities to retrieve your activity IDs first, then use compare_activities with a valid ID from the list."
                )
            } else {
                format!("Failed to fetch activity {activity_id}: {e}")
            };

            UniversalResponse {
                success: false,
                result: None,
                error: Some(error_message),
                metadata: None,
            }
        }
    }
}

/// Handle `compare_activities` tool - compare two activities
#[must_use]
pub fn handle_compare_activities(
    executor: &crate::protocols::universal::UniversalToolExecutor,
    request: UniversalRequest,
) -> Pin<Box<dyn Future<Output = Result<UniversalResponse, ProtocolError>> + Send + '_>> {
    Box::pin(async move {
        use crate::utils::uuid::parse_user_id_for_protocol;

        // Check cancellation at start
        if let Some(token) = &request.cancellation_token {
            if token.is_cancelled().await {
                return Err(ProtocolError::OperationCancelled(
                    "compare_activities cancelled by user".to_owned(),
                ));
            }
        }

        let provider_name = request
            .parameters
            .get("provider")
            .and_then(|v| v.as_str())
            .map_or_else(crate::config::environment::default_provider, String::from);
        let user_uuid = parse_user_id_for_protocol(&request.user_id)?;
        let activity_id = request
            .parameters
            .get("activity_id")
            .and_then(|v| v.as_str())
            .ok_or_else(|| {
                ProtocolError::InvalidRequest("Missing required parameter: activity_id".to_owned())
            })?;
        let comparison_type = request
            .parameters
            .get("comparison_type")
            .and_then(|v| v.as_str())
            .unwrap_or("similar_activities");
        let compare_activity_id = request
            .parameters
            .get("compare_activity_id")
            .and_then(|v| v.as_str());

        match executor
            .auth_service
            .create_authenticated_provider(&provider_name, user_uuid, request.tenant_id.as_deref())
            .await
        {
            Ok(provider) => {
                // Report progress after auth
                if let Some(reporter) = &request.progress_reporter {
                    reporter.report(
                        33.0,
                        Some(100.0),
                        Some("Authenticated - fetching activities for comparison...".to_owned()),
                    );
                }

                Ok(execute_activity_comparison(
                    provider,
                    activity_id,
                    comparison_type,
                    compare_activity_id,
                    user_uuid,
                    &request,
                )
                .await)
            }
            Err(response) => Ok(response),
        }
    })
}

/// Handle `detect_patterns` tool - detect patterns in activity data
#[must_use]
pub fn handle_detect_patterns(
    executor: &crate::protocols::universal::UniversalToolExecutor,
    request: UniversalRequest,
) -> Pin<Box<dyn Future<Output = Result<UniversalResponse, ProtocolError>> + Send + '_>> {
    Box::pin(async move {
        use crate::utils::uuid::parse_user_id_for_protocol;

        // Check cancellation at start
        if let Some(token) = &request.cancellation_token {
            if token.is_cancelled().await {
                return Err(ProtocolError::OperationCancelled(
                    "detect_patterns cancelled by user".to_owned(),
                ));
            }
        }

        let provider_name = request
            .parameters
            .get("provider")
            .and_then(|v| v.as_str())
            .map_or_else(crate::config::environment::default_provider, String::from);
        let user_uuid = parse_user_id_for_protocol(&request.user_id)?;
        let pattern_type = request
            .parameters
            .get("pattern_type")
            .and_then(|v| v.as_str())
            .ok_or_else(|| {
                ProtocolError::InvalidRequest("Missing required parameter: pattern_type".to_owned())
            })?;

        // Report progress - starting authentication
        if let Some(reporter) = &request.progress_reporter {
            reporter.report(
                25.0,
                Some(100.0),
                Some("Checking authentication...".to_owned()),
            );
        }

        // Check cancellation before auth
        if let Some(token) = &request.cancellation_token {
            if token.is_cancelled().await {
                return Err(ProtocolError::OperationCancelled(
                    "detect_patterns cancelled before authentication".to_owned(),
                ));
            }
        }

        match executor
            .auth_service
            .create_authenticated_provider(&provider_name, user_uuid, request.tenant_id.as_deref())
            .await
        {
            Ok(provider) => {
                // Report progress after auth
                if let Some(reporter) = &request.progress_reporter {
                    reporter.report(
                        50.0,
                        Some(100.0),
                        Some("Authenticated - analyzing activities for patterns...".to_owned()),
                    );
                }

                // Check cancellation before pattern detection
                if let Some(token) = &request.cancellation_token {
                    if token.is_cancelled().await {
                        return Err(ProtocolError::OperationCancelled(
                            "detect_patterns cancelled before analysis".to_owned(),
                        ));
                    }
                }

                let result = fetch_and_detect_patterns(provider, pattern_type, user_uuid).await;

                // Report completion on success
                if result.success {
                    if let Some(reporter) = &request.progress_reporter {
                        reporter.report(
                            100.0,
                            Some(100.0),
                            Some("Pattern detection completed".to_owned()),
                        );
                    }
                }

                Ok(result)
            }
            Err(response) => Ok(response),
        }
    })
}

/// Handle `generate_recommendations` tool - generate training recommendations
#[must_use]
#[allow(clippy::too_many_lines)]
pub fn handle_generate_recommendations(
    executor: &crate::protocols::universal::UniversalToolExecutor,
    request: UniversalRequest,
) -> Pin<Box<dyn Future<Output = Result<UniversalResponse, ProtocolError>> + Send + '_>> {
    Box::pin(async move {
        use crate::intelligence::physiological_constants::api_limits::DEFAULT_ACTIVITY_LIMIT;
        use crate::utils::uuid::parse_user_id_for_protocol;

        // Check cancellation at start
        if let Some(token) = &request.cancellation_token {
            if token.is_cancelled().await {
                return Err(ProtocolError::OperationCancelled(
                    "generate_recommendations cancelled by user".to_owned(),
                ));
            }
        }

        let provider_name = request
            .parameters
            .get("provider")
            .and_then(|v| v.as_str())
            .map_or_else(crate::config::environment::default_provider, String::from);
        let user_uuid = parse_user_id_for_protocol(&request.user_id)?;
        let recommendation_type = request
            .parameters
            .get("recommendation_type")
            .and_then(|v| v.as_str())
            .unwrap_or("all");

        // Report progress - starting authentication
        if let Some(reporter) = &request.progress_reporter {
            reporter.report(
                20.0,
                Some(100.0),
                Some("Checking authentication...".to_owned()),
            );
        }

        // Check cancellation before auth
        if let Some(token) = &request.cancellation_token {
            if token.is_cancelled().await {
                return Err(ProtocolError::OperationCancelled(
                    "generate_recommendations cancelled before authentication".to_owned(),
                ));
            }
        }

        match executor
            .auth_service
            .create_authenticated_provider(&provider_name, user_uuid, request.tenant_id.as_deref())
            .await
        {
            Ok(provider) => {
                // Report progress after auth
                if let Some(reporter) = &request.progress_reporter {
                    reporter.report(
                        40.0,
                        Some(100.0),
                        Some("Authenticated - fetching activities...".to_owned()),
                    );
                }

                // Check cancellation before provider creation
                if let Some(token) = &request.cancellation_token {
                    if token.is_cancelled().await {
                        return Err(ProtocolError::OperationCancelled(
                            "generate_recommendations cancelled before fetch".to_owned(),
                        ));
                    }
                }

                match provider
                    .get_activities(Some(DEFAULT_ACTIVITY_LIMIT), None)
                    .await
                {
                    Ok(activities) => {
                        // Report progress before generating recommendations
                        if let Some(reporter) = &request.progress_reporter {
                            reporter.report(
                                70.0,
                                Some(100.0),
                                Some("Generating training recommendations...".to_owned()),
                            );
                        }

                        // Try to use Claude sampling if available, otherwise use static analysis
                        let analysis = if let Some(sampling_peer) =
                            &executor.resources.sampling_peer
                        {
                            // Use Claude to generate personalized recommendations
                            match generate_recommendations_with_claude(
                                sampling_peer,
                                &activities,
                                recommendation_type,
                            )
                            .await
                            {
                                Ok(claude_recommendations) => claude_recommendations,
                                Err(e) => {
                                    tracing::warn!("Claude sampling failed, falling back to static recommendations: {}", e);
                                    generate_training_recommendations(
                                        &activities,
                                        recommendation_type,
                                    )
                                }
                            }
                        } else {
                            // Fall back to static recommendations
                            generate_training_recommendations(&activities, recommendation_type)
                        };

                        // Report completion
                        if let Some(reporter) = &request.progress_reporter {
                            reporter.report(
                                100.0,
                                Some(100.0),
                                Some("Recommendations generated successfully".to_owned()),
                            );
                        }

                        Ok(UniversalResponse {
                            success: true,
                            result: Some(analysis),
                            error: None,
                            metadata: Some({
                                let mut map = std::collections::HashMap::new();
                                map.insert(
                                    "user_id".to_owned(),
                                    serde_json::Value::String(user_uuid.to_string()),
                                );
                                map
                            }),
                        })
                    }
                    Err(e) => Ok(UniversalResponse {
                        success: false,
                        result: None,
                        error: Some(format!("Failed to fetch activities: {e}")),
                        metadata: None,
                    }),
                }
            }
            Err(response) => Ok(response),
        }
    })
}

/// Handle `calculate_fitness_score` tool - calculate overall fitness score
#[must_use]
#[allow(clippy::too_many_lines)]
pub fn handle_calculate_fitness_score(
    executor: &crate::protocols::universal::UniversalToolExecutor,
    request: UniversalRequest,
) -> Pin<Box<dyn Future<Output = Result<UniversalResponse, ProtocolError>> + Send + '_>> {
    Box::pin(async move {
        use crate::intelligence::physiological_constants::api_limits::DEFAULT_ACTIVITY_LIMIT;
        use crate::utils::uuid::parse_user_id_for_protocol;

        // Check cancellation at start
        if let Some(token) = &request.cancellation_token {
            if token.is_cancelled().await {
                return Err(ProtocolError::OperationCancelled(
                    "calculate_fitness_score cancelled by user".to_owned(),
                ));
            }
        }

        let provider_name = request
            .parameters
            .get("provider")
            .and_then(|v| v.as_str())
            .map_or_else(crate::config::environment::default_provider, String::from);
        let user_uuid = parse_user_id_for_protocol(&request.user_id)?;
        let timeframe = request
            .parameters
            .get("timeframe")
            .and_then(|v| v.as_str())
            .unwrap_or("month");

        // Report progress - starting authentication
        if let Some(reporter) = &request.progress_reporter {
            reporter.report(
                20.0,
                Some(100.0),
                Some("Checking authentication...".to_owned()),
            );
        }

        // Check cancellation before auth
        if let Some(token) = &request.cancellation_token {
            if token.is_cancelled().await {
                return Err(ProtocolError::OperationCancelled(
                    "calculate_fitness_score cancelled before authentication".to_owned(),
                ));
            }
        }

        match executor
            .auth_service
            .create_authenticated_provider(&provider_name, user_uuid, request.tenant_id.as_deref())
            .await
        {
            Ok(provider) => {
                // Report progress after auth
                if let Some(reporter) = &request.progress_reporter {
                    reporter.report(
                        40.0,
                        Some(100.0),
                        Some("Authenticated - fetching activities...".to_owned()),
                    );
                }

                // Check cancellation before provider creation
                if let Some(token) = &request.cancellation_token {
                    if token.is_cancelled().await {
                        return Err(ProtocolError::OperationCancelled(
                            "calculate_fitness_score cancelled before fetch".to_owned(),
                        ));
                    }
                }

                match provider
                    .get_activities(Some(DEFAULT_ACTIVITY_LIMIT), None)
                    .await
                {
                    Ok(activities) => {
                        // Report progress before calculation
                        if let Some(reporter) = &request.progress_reporter {
                            reporter.report(
                                70.0,
                                Some(100.0),
                                Some("Calculating fitness metrics...".to_owned()),
                            );
                        }

                        let analysis = calculate_fitness_metrics(&activities, timeframe);

                        // Report completion
                        if let Some(reporter) = &request.progress_reporter {
                            reporter.report(
                                100.0,
                                Some(100.0),
                                Some("Fitness score calculated".to_owned()),
                            );
                        }

                        Ok(UniversalResponse {
                            success: true,
                            result: Some(analysis),
                            error: None,
                            metadata: Some({
                                let mut map = std::collections::HashMap::new();
                                map.insert(
                                    "user_id".to_owned(),
                                    serde_json::Value::String(user_uuid.to_string()),
                                );
                                map
                            }),
                        })
                    }
                    Err(e) => Ok(UniversalResponse {
                        success: false,
                        result: None,
                        error: Some(format!("Failed to fetch activities: {e}")),
                        metadata: None,
                    }),
                }
            }
            Err(response) => Ok(response),
        }
    })
}

/// Handle `predict_performance` tool - predict future performance
#[must_use]
#[allow(clippy::too_many_lines)]
pub fn handle_predict_performance(
    executor: &crate::protocols::universal::UniversalToolExecutor,
    request: UniversalRequest,
) -> Pin<Box<dyn Future<Output = Result<UniversalResponse, ProtocolError>> + Send + '_>> {
    Box::pin(async move {
        use crate::intelligence::physiological_constants::api_limits::DEFAULT_ACTIVITY_LIMIT;
        use crate::utils::uuid::parse_user_id_for_protocol;

        // Check cancellation at start
        if let Some(token) = &request.cancellation_token {
            if token.is_cancelled().await {
                return Err(ProtocolError::OperationCancelled(
                    "predict_performance cancelled by user".to_owned(),
                ));
            }
        }

        let provider_name = request
            .parameters
            .get("provider")
            .and_then(|v| v.as_str())
            .map_or_else(crate::config::environment::default_provider, String::from);
        let user_uuid = parse_user_id_for_protocol(&request.user_id)?;
        let target_sport = request
            .parameters
            .get("target_sport")
            .and_then(|v| v.as_str())
            .unwrap_or("Run");

        // Report progress - starting authentication
        if let Some(reporter) = &request.progress_reporter {
            reporter.report(
                20.0,
                Some(100.0),
                Some("Checking authentication...".to_owned()),
            );
        }

        // Check cancellation before auth
        if let Some(token) = &request.cancellation_token {
            if token.is_cancelled().await {
                return Err(ProtocolError::OperationCancelled(
                    "predict_performance cancelled before authentication".to_owned(),
                ));
            }
        }

        match executor
            .auth_service
            .create_authenticated_provider(&provider_name, user_uuid, request.tenant_id.as_deref())
            .await
        {
            Ok(provider) => {
                // Report progress after auth
                if let Some(reporter) = &request.progress_reporter {
                    reporter.report(
                        40.0,
                        Some(100.0),
                        Some("Authenticated - fetching activities...".to_owned()),
                    );
                }

                // Check cancellation before provider creation
                if let Some(token) = &request.cancellation_token {
                    if token.is_cancelled().await {
                        return Err(ProtocolError::OperationCancelled(
                            "predict_performance cancelled before fetch".to_owned(),
                        ));
                    }
                }

                match provider
                    .get_activities(Some(DEFAULT_ACTIVITY_LIMIT), None)
                    .await
                {
                    Ok(activities) => {
                        // Report progress before prediction
                        if let Some(reporter) = &request.progress_reporter {
                            reporter.report(
                                70.0,
                                Some(100.0),
                                Some("Predicting race performance...".to_owned()),
                            );
                        }

                        let prediction = predict_race_performance(&activities, target_sport);

                        // Report completion
                        if let Some(reporter) = &request.progress_reporter {
                            reporter.report(
                                100.0,
                                Some(100.0),
                                Some("Performance prediction completed".to_owned()),
                            );
                        }

                        Ok(UniversalResponse {
                            success: true,
                            result: Some(prediction),
                            error: None,
                            metadata: Some({
                                let mut map = std::collections::HashMap::new();
                                map.insert(
                                    "user_id".to_owned(),
                                    serde_json::Value::String(user_uuid.to_string()),
                                );
                                map
                            }),
                        })
                    }
                    Err(e) => Ok(UniversalResponse {
                        success: false,
                        result: None,
                        error: Some(format!("Failed to fetch activities: {e}")),
                        metadata: None,
                    }),
                }
            }
            Err(response) => Ok(response),
        }
    })
}

/// Handle `analyze_training_load` tool - analyze training load and recovery
#[must_use]
#[allow(clippy::too_many_lines)]
pub fn handle_analyze_training_load(
    executor: &crate::protocols::universal::UniversalToolExecutor,
    request: UniversalRequest,
) -> Pin<Box<dyn Future<Output = Result<UniversalResponse, ProtocolError>> + Send + '_>> {
    Box::pin(async move {
        use crate::intelligence::physiological_constants::api_limits::DEFAULT_ACTIVITY_LIMIT;
        use crate::utils::uuid::parse_user_id_for_protocol;

        // Check cancellation at start
        if let Some(token) = &request.cancellation_token {
            if token.is_cancelled().await {
                return Err(ProtocolError::OperationCancelled(
                    "analyze_training_load cancelled by user".to_owned(),
                ));
            }
        }

        let provider_name = request
            .parameters
            .get("provider")
            .and_then(|v| v.as_str())
            .map_or_else(crate::config::environment::default_provider, String::from);
        let user_uuid = parse_user_id_for_protocol(&request.user_id)?;
        let timeframe = request
            .parameters
            .get("timeframe")
            .and_then(|v| v.as_str())
            .unwrap_or("week");

        // Report progress - starting authentication
        if let Some(reporter) = &request.progress_reporter {
            reporter.report(
                20.0,
                Some(100.0),
                Some("Checking authentication...".to_owned()),
            );
        }

        // Check cancellation before auth
        if let Some(token) = &request.cancellation_token {
            if token.is_cancelled().await {
                return Err(ProtocolError::OperationCancelled(
                    "analyze_training_load cancelled before authentication".to_owned(),
                ));
            }
        }

        match executor
            .auth_service
            .create_authenticated_provider(&provider_name, user_uuid, request.tenant_id.as_deref())
            .await
        {
            Ok(provider) => {
                // Report progress after auth
                if let Some(reporter) = &request.progress_reporter {
                    reporter.report(
                        40.0,
                        Some(100.0),
                        Some("Authenticated - fetching activities...".to_owned()),
                    );
                }

                // Check cancellation before provider creation
                if let Some(token) = &request.cancellation_token {
                    if token.is_cancelled().await {
                        return Err(ProtocolError::OperationCancelled(
                            "analyze_training_load cancelled before fetch".to_owned(),
                        ));
                    }
                }

                match provider
                    .get_activities(Some(DEFAULT_ACTIVITY_LIMIT), None)
                    .await
                {
                    Ok(activities) => {
                        // Report progress before analysis
                        if let Some(reporter) = &request.progress_reporter {
                            reporter.report(
                                70.0,
                                Some(100.0),
                                Some(format!(
                                    "Analyzing training load for {} activities...",
                                    activities.len()
                                )),
                            );
                        }

                        let analysis = analyze_detailed_training_load(&activities, timeframe);

                        // Report completion
                        if let Some(reporter) = &request.progress_reporter {
                            reporter.report(
                                100.0,
                                Some(100.0),
                                Some("Training load analysis completed".to_owned()),
                            );
                        }

                        Ok(UniversalResponse {
                            success: true,
                            result: Some(analysis),
                            error: None,
                            metadata: Some({
                                let mut map = std::collections::HashMap::new();
                                map.insert(
                                    "user_id".to_owned(),
                                    serde_json::Value::String(user_uuid.to_string()),
                                );
                                map
                            }),
                        })
                    }
                    Err(e) => Ok(UniversalResponse {
                        success: false,
                        result: None,
                        error: Some(format!("Failed to fetch activities: {e}")),
                        metadata: None,
                    }),
                }
            }
            Err(response) => Ok(response),
        }
    })
}

// ============================================================================
// Helper Functions for Performance Trend Analysis
// ============================================================================

/// Analyze performance trend for a specific metric over time
fn analyze_performance_trend(
    activities: &[crate::models::Activity],
    metric: &str,
    timeframe: &str,
) -> serde_json::Value {
    use crate::intelligence::SafeMetricExtractor;

    if activities.is_empty() {
        return serde_json::json!({
            "metric": metric,
            "timeframe": timeframe,
            "trend": "no_data",
            "activities_analyzed": 0,
            "insights": ["No activities found for analysis"]
        });
    }

    // Parse metric string to MetricType
    let metric_type = match parse_metric_type(metric) {
        Ok(mt) => mt,
        Err(error_msg) => {
            return serde_json::json!({
                "metric": metric,
                "timeframe": timeframe,
                "trend": "invalid_metric",
                "activities_analyzed": 0,
                "insights": [error_msg]
            });
        }
    };

    // Filter activities by timeframe
    let cutoff_date = calculate_cutoff_date(timeframe);
    let filtered_activities: Vec<crate::models::Activity> = activities
        .iter()
        .filter(|a| a.start_date >= cutoff_date)
        .cloned()
        .collect();

    if filtered_activities.len() < 2 {
        return serde_json::json!({
            "metric": metric,
            "timeframe": timeframe,
            "trend": "needs_more_data",
            "activities_analyzed": filtered_activities.len(),
            "insights": [format!("Need at least 2 activities for trend analysis. Found {}", filtered_activities.len())]
        });
    }

    // Extract metric values using SafeMetricExtractor
    let Ok(data_points_with_timestamp) =
        SafeMetricExtractor::extract_metric_values(&filtered_activities, metric_type)
    else {
        return serde_json::json!({
            "metric": metric,
            "timeframe": timeframe,
            "trend": "insufficient_data",
            "activities_analyzed": filtered_activities.len(),
            "insights": [format!("Metric '{metric}' not available in enough activities")]
        });
    };

    if data_points_with_timestamp.len() < 2 {
        return serde_json::json!({
            "metric": metric,
            "timeframe": timeframe,
            "trend": "insufficient_data",
            "activities_analyzed": filtered_activities.len(),
            "insights": [format!("Metric '{metric}' not available in enough activities")]
        });
    }

    // Convert to TrendDataPoint format and perform regression
    compute_trend_statistics(metric, timeframe, metric_type, &data_points_with_timestamp)
}

/// Compute trend statistics from data points
fn compute_trend_statistics(
    metric: &str,
    timeframe: &str,
    metric_type: crate::intelligence::MetricType,
    data_points_with_timestamp: &[(chrono::DateTime<chrono::Utc>, f64)],
) -> serde_json::Value {
    use crate::intelligence::{StatisticalAnalyzer, TrendDataPoint, TrendDirection};

    // Convert to TrendDataPoint format
    let trend_data_points: Vec<TrendDataPoint> = data_points_with_timestamp
        .iter()
        .map(|(date, value)| TrendDataPoint {
            date: *date,
            value: *value,
            smoothed_value: None,
        })
        .collect();

    // Perform linear regression using StatisticalAnalyzer
    let Ok(regression_result) = StatisticalAnalyzer::linear_regression(&trend_data_points) else {
        return serde_json::json!({
            "metric": metric,
            "timeframe": timeframe,
            "trend": "calculation_error",
            "activities_analyzed": trend_data_points.len(),
            "insights": ["Unable to calculate trend statistics"]
        });
    };

    // Calculate simple average for comparison
    let sum: f64 = data_points_with_timestamp.iter().map(|(_, v)| v).sum();
    // Cast is safe: data point count far below f64 precision limit (2^53)
    #[allow(clippy::cast_precision_loss)] // Safe: realistic data point counts
    let moving_avg = sum / data_points_with_timestamp.len() as f64;

    // Determine trend direction using proper logic
    let slope_threshold = 0.01;
    let trend_direction_enum = StatisticalAnalyzer::determine_trend_direction(
        &regression_result,
        metric_type.is_lower_better(),
        slope_threshold,
    );

    let trend_direction = match trend_direction_enum {
        TrendDirection::Improving => "improving",
        TrendDirection::Stable => "stable",
        TrendDirection::Declining => "declining",
    };

    // Generate insights
    let insights = generate_trend_insights(
        metric,
        trend_direction,
        regression_result.slope,
        regression_result.r_squared,
        data_points_with_timestamp,
    );

    serde_json::json!({
        "metric": metric,
        "timeframe": timeframe,
        "trend": trend_direction,
        "activities_analyzed": data_points_with_timestamp.len(),
        "statistics": {
            "slope": regression_result.slope,
            "r_squared": regression_result.r_squared,
            "confidence": regression_result.r_squared,
            "correlation": regression_result.correlation,
            "standard_error": regression_result.standard_error,
            "p_value": regression_result.p_value,
            "moving_average_7day": moving_avg,
            "start_value": data_points_with_timestamp.first().map(|(_, v)| v),
            "end_value": data_points_with_timestamp.last().map(|(_, v)| v),
            "percent_change": calculate_percent_change(data_points_with_timestamp),
        },
        "insights": insights,
    })
}

/// Parse metric string to `MetricType`
fn parse_metric_type(metric: &str) -> Result<crate::intelligence::MetricType, String> {
    use crate::intelligence::MetricType;
    match metric.to_lowercase().as_str() {
        "pace" => Ok(MetricType::Pace),
        "speed" => Ok(MetricType::Speed),
        "heart_rate" | "hr" => Ok(MetricType::HeartRate),
        "distance" => Ok(MetricType::Distance),
        "duration" => Ok(MetricType::Duration),
        "elevation" => Ok(MetricType::Elevation),
        "power" => Ok(MetricType::Power),
        _ => Err(format!("Unknown metric type: {metric}")),
    }
}

/// Calculate cutoff date based on timeframe
fn calculate_cutoff_date(timeframe: &str) -> chrono::DateTime<chrono::Utc> {
    use chrono::{Duration, Utc};

    let now = Utc::now();
    match timeframe {
        "week" => now - Duration::days(7),
        "quarter" => now - Duration::days(90),
        "year" => now - Duration::days(365),
        _ => now - Duration::days(30), // default to month
    }
}

/// Calculate percent change between first and last data point
fn calculate_percent_change(data: &[(chrono::DateTime<chrono::Utc>, f64)]) -> Option<f64> {
    if data.len() < 2 {
        return None;
    }

    let first = data.first()?.1;
    let last = data.last()?.1;

    if first.abs() < f64::EPSILON {
        return None;
    }

    Some(((last - first) / first) * 100.0)
}

/// Generate insights from trend analysis
fn generate_trend_insights(
    metric: &str,
    trend: &str,
    slope: f64,
    r_squared: f64,
    data: &[(chrono::DateTime<chrono::Utc>, f64)],
) -> Vec<String> {
    let mut insights = Vec::new();

    if let (Some(last), Some(first)) = (data.last(), data.first()) {
        insights.push(format!(
            "Analyzed {} data points over {} days",
            data.len(),
            (last.0 - first.0).num_days()
        ));
    } else {
        insights.push(format!("Analyzed {} data points", data.len()));
    }

    match trend {
        "improving" => {
            insights.push(format!(
                "Your {} is improving with {:.1}% confidence",
                metric,
                r_squared * 100.0
            ));
            if r_squared > 0.7 {
                insights.push("Strong consistent improvement trend detected".to_owned());
            }
        }
        "declining" => {
            insights.push(format!(
                "Your {} is declining with {:.1}% confidence",
                metric,
                r_squared * 100.0
            ));
            if slope < -0.05 {
                insights.push("Consider reviewing your training plan or recovery".to_owned());
            }
        }
        "stable" => {
            if r_squared < 0.3 {
                insights.push(
                    "Performance is variable - maintain consistency for clearer trends".to_owned(),
                );
            } else {
                insights.push(format!("Your {metric} is maintaining steady performance"));
            }
        }
        _ => {}
    }

    if let Some(percent_change) = calculate_percent_change(data) {
        insights.push(format!(
            "Overall change: {percent_change:.1}% from start to end"
        ));
    }

    insights
}

// ============================================================================
// Helper Functions for Activity Comparison
// ============================================================================

/// Compare an activity using different comparison strategies
fn compare_activity_logic(
    target: &crate::models::Activity,
    all_activities: &[crate::models::Activity],
    comparison_type: &str,
    compare_activity_id: Option<&str>,
) -> serde_json::Value {
    match comparison_type {
        "pr_comparison" => compare_with_personal_records(target, all_activities),
        "specific_activity" => compare_activity_id.map_or_else(
            || compare_with_similar_activities(target, all_activities),
            |compare_id| compare_with_specific_activity(target, all_activities, compare_id),
        ),
        _ => compare_with_similar_activities(target, all_activities),
    }
}

/// Compare activity with similar past activities
fn compare_with_similar_activities(
    target: &crate::models::Activity,
    all_activities: &[crate::models::Activity],
) -> serde_json::Value {
    // Find similar activities (same sport, similar distance/duration)
    let similar: Vec<&crate::models::Activity> = all_activities
        .iter()
        .filter(|a| {
            a.id != target.id
                && a.sport_type == target.sport_type
                && is_similar_distance(a.distance_meters, target.distance_meters)
        })
        .take(5)
        .collect();

    if similar.is_empty() {
        return serde_json::json!({
            "activity_id": target.id,
            "comparison_type": "similar_activities",
            "comparison_count": 0,
            "insights": ["No similar activities found for comparison"],
        });
    }

    // Calculate average metrics from similar activities
    let avg_pace = calculate_average_pace(&similar);
    let avg_hr = calculate_average_hr(&similar);
    let avg_elevation = calculate_average_elevation(&similar);

    // Calculate target metrics
    let target_pace = calculate_pace(target);
    let target_hr = target.average_heart_rate.map(f64::from);

    // Generate comparisons
    let mut comparisons = Vec::new();
    let mut insights = Vec::new();

    if let (Some(target_p), Some(avg_p)) = (target_pace, avg_pace) {
        let pace_diff_pct = ((target_p - avg_p) / avg_p) * 100.0;
        comparisons.push(serde_json::json!({
            "metric": "pace",
            "current": target_p,
            "average": avg_p,
            "difference_percent": pace_diff_pct,
            "improved": pace_diff_pct < 0.0, // faster pace = lower value
        }));

        if pace_diff_pct < -5.0 {
            insights.push(format!(
                "Pace improved by {:.1}% compared to similar activities",
                pace_diff_pct.abs()
            ));
        } else if pace_diff_pct > 5.0 {
            insights.push(format!(
                "Pace was {pace_diff_pct:.1}% slower than similar activities"
            ));
        }
    }

    if let (Some(target_h), Some(avg_h)) = (target_hr, avg_hr) {
        let hr_diff_pct = ((target_h - avg_h) / avg_h) * 100.0;
        comparisons.push(serde_json::json!({
            "metric": "heart_rate",
            "current": target_h,
            "average": avg_h,
            "difference_percent": hr_diff_pct,
            "improved": hr_diff_pct < 0.0, // lower HR = better efficiency
        }));

        if hr_diff_pct < -5.0 {
            insights.push("Heart rate efficiency improved - same effort at lower HR".to_owned());
        } else if hr_diff_pct > 5.0 {
            insights.push("Heart rate was higher - consider recovery or pacing".to_owned());
        }
    }

    if let (Some(target_elev), Some(avg_elev)) = (target.elevation_gain, avg_elevation) {
        let elev_diff_pct = ((target_elev - avg_elev) / avg_elev) * 100.0;
        comparisons.push(serde_json::json!({
            "metric": "elevation_gain",
            "current": target_elev,
            "average": avg_elev,
            "difference_percent": elev_diff_pct,
        }));
    }

    if insights.is_empty() {
        insights.push(format!(
            "Compared with {} similar activities",
            similar.len()
        ));
    }

    serde_json::json!({
        "activity_id": target.id,
        "comparison_type": "similar_activities",
        "comparison_count": similar.len(),
        "sport_type": format!("{:?}", target.sport_type),
        "comparisons": comparisons,
        "insights": insights,
    })
}

/// Compare activity with personal records
fn compare_with_personal_records(
    target: &crate::models::Activity,
    all_activities: &[crate::models::Activity],
) -> serde_json::Value {
    // Find same sport activities
    let same_sport: Vec<&crate::models::Activity> = all_activities
        .iter()
        .filter(|a| a.sport_type == target.sport_type)
        .collect();

    if same_sport.is_empty() {
        return serde_json::json!({
            "activity_id": target.id,
            "comparison_type": "pr_comparison",
            "insights": ["No other activities of this sport type found"],
        });
    }

    let mut pr_comparisons = Vec::new();
    let mut insights = Vec::new();

    // Compare with longest distance
    if let Some(distance) = target.distance_meters {
        let max_distance = same_sport
            .iter()
            .filter_map(|a| a.distance_meters)
            .max_by(|a, b| a.partial_cmp(b).unwrap_or(std::cmp::Ordering::Equal));

        if let Some(max_d) = max_distance {
            let is_pr = distance >= max_d;
            pr_comparisons.push(serde_json::json!({
                "metric": "distance",
                "current": distance,
                "personal_record": max_d,
                "is_record": is_pr,
                "percent_of_pr": (distance / max_d) * 100.0,
            }));

            if is_pr && (distance - max_d).abs() > 100.0 {
                insights.push("New distance PR! 🎉".to_owned());
            }
        }
    }

    // Compare with fastest pace
    let target_pace = calculate_pace(target);
    let best_pace = same_sport
        .iter()
        .filter_map(|a| calculate_pace(a))
        .min_by(|a, b| a.partial_cmp(b).unwrap_or(std::cmp::Ordering::Equal));

    if let (Some(tp), Some(bp)) = (target_pace, best_pace) {
        let is_pr = tp <= bp;
        pr_comparisons.push(serde_json::json!({
            "metric": "pace",
            "current": tp,
            "personal_record": bp,
            "is_record": is_pr,
        }));

        if is_pr && (bp - tp).abs() > 0.1 {
            insights.push("New pace PR! 🚀".to_owned());
        }
    }

    // Compare with highest power (if available)
    if let Some(power) = target.average_power {
        let max_power = same_sport.iter().filter_map(|a| a.average_power).max();

        if let Some(max_p) = max_power {
            let is_pr = power >= max_p;
            pr_comparisons.push(serde_json::json!({
                "metric": "average_power",
                "current": power,
                "personal_record": max_p,
                "is_record": is_pr,
            }));

            if is_pr && power > max_p {
                insights.push("New power PR! 💪".to_owned());
            }
        }
    }

    if insights.is_empty() {
        insights.push(format!(
            "Compared with {} activities in this sport",
            same_sport.len()
        ));
    }

    serde_json::json!({
        "activity_id": target.id,
        "comparison_type": "pr_comparison",
        "sport_type": format!("{:?}", target.sport_type),
        "pr_comparisons": pr_comparisons,
        "insights": insights,
    })
}

/// Compare activity with a specific activity by ID
fn compare_with_specific_activity(
    target: &crate::models::Activity,
    all_activities: &[crate::models::Activity],
    compare_id: &str,
) -> serde_json::Value {
    // Find the specific activity to compare with
    let compare_activity = all_activities.iter().find(|a| a.id == compare_id);

    let Some(compare) = compare_activity else {
        return serde_json::json!({
            "activity_id": target.id,
            "comparison_type": "specific_activity",
            "error": format!("Activity with ID '{compare_id}' not found"),
            "insights": [format!("Could not find activity '{compare_id}' for comparison")],
        });
    };

    // Calculate metrics for both activities
    let target_pace = calculate_pace(target);
    let compare_pace = calculate_pace(compare);
    let target_hr = target.average_heart_rate.map(f64::from);
    let compare_hr = compare.average_heart_rate.map(f64::from);

    let mut comparisons = Vec::new();
    let mut insights = Vec::new();

    // Distance comparison
    if let (Some(target_dist), Some(compare_dist)) =
        (target.distance_meters, compare.distance_meters)
    {
        let dist_diff_pct = ((target_dist - compare_dist) / compare_dist) * 100.0;
        comparisons.push(serde_json::json!({
            "metric": "distance",
            "current": target_dist,
            "comparison": compare_dist,
            "difference_percent": dist_diff_pct,
        }));
    }

    // Pace comparison
    if let (Some(target_p), Some(compare_p)) = (target_pace, compare_pace) {
        let pace_diff_pct = ((target_p - compare_p) / compare_p) * 100.0;
        comparisons.push(serde_json::json!({
            "metric": "pace",
            "current": target_p,
            "comparison": compare_p,
            "difference_percent": pace_diff_pct,
            "improved": pace_diff_pct < 0.0, // faster pace = lower value
        }));
        add_pace_insights(pace_diff_pct, &mut insights);
    }

    // Heart rate comparison
    if let (Some(target_h), Some(compare_h)) = (target_hr, compare_hr) {
        let hr_diff_pct = ((target_h - compare_h) / compare_h) * 100.0;
        comparisons.push(serde_json::json!({
            "metric": "heart_rate",
            "current": target_h,
            "comparison": compare_h,
            "difference_percent": hr_diff_pct,
            "improved": hr_diff_pct < 0.0, // lower HR = better efficiency
        }));
        add_heart_rate_insights(hr_diff_pct, &mut insights);
    }

    // Duration comparison
    #[allow(clippy::cast_precision_loss)]
    let duration_diff_pct = ((target.duration_seconds as f64 - compare.duration_seconds as f64)
        / compare.duration_seconds as f64)
        * 100.0;
    comparisons.push(serde_json::json!({
        "metric": "duration",
        "current": target.duration_seconds,
        "comparison": compare.duration_seconds,
        "difference_percent": duration_diff_pct,
    }));

    // Elevation comparison
    if let (Some(target_elev), Some(compare_elev)) = (target.elevation_gain, compare.elevation_gain)
    {
        let elev_diff_pct = ((target_elev - compare_elev) / compare_elev) * 100.0;
        comparisons.push(serde_json::json!({
            "metric": "elevation_gain",
            "current": target_elev,
            "comparison": compare_elev,
            "difference_percent": elev_diff_pct,
        }));
    }

    // Power comparison (if available)
    if let (Some(target_power), Some(compare_power)) = (target.average_power, compare.average_power)
    {
        let power_diff_pct = ((f64::from(target_power) - f64::from(compare_power))
            / f64::from(compare_power))
            * 100.0;
        comparisons.push(serde_json::json!({
            "metric": "average_power",
            "current": target_power,
            "comparison": compare_power,
            "difference_percent": power_diff_pct,
            "improved": power_diff_pct > 0.0, // higher power = better
        }));
        add_power_insights(power_diff_pct, &mut insights);
    }

    if insights.is_empty() {
        insights.push("Metrics are similar to the comparison activity".to_owned());
    }

    serde_json::json!({
        "activity_id": target.id,
        "comparison_type": "specific_activity",
        "comparison_activity_id": compare_id,
        "comparison_activity_name": compare.name,
        "sport_type": format!("{:?}", target.sport_type),
        "comparisons": comparisons,
        "insights": insights,
    })
}

/// Helper to generate pace comparison insights
fn add_pace_insights(pace_diff_pct: f64, insights: &mut Vec<String>) {
    if pace_diff_pct < -5.0 {
        insights.push(format!(
            "Pace improved by {:.1}% compared to the selected activity",
            pace_diff_pct.abs()
        ));
    } else if pace_diff_pct > 5.0 {
        insights.push(format!(
            "Pace was {pace_diff_pct:.1}% slower than the selected activity"
        ));
    } else {
        insights.push("Pace was similar to the selected activity".to_owned());
    }
}

/// Helper to generate heart rate comparison insights
fn add_heart_rate_insights(hr_diff_pct: f64, insights: &mut Vec<String>) {
    if hr_diff_pct < -5.0 {
        insights.push("Heart rate efficiency improved - same effort at lower HR".to_owned());
    } else if hr_diff_pct > 5.0 {
        insights.push("Heart rate was higher - review pacing or recovery status".to_owned());
    }
}

/// Helper to generate power comparison insights
fn add_power_insights(power_diff_pct: f64, insights: &mut Vec<String>) {
    if power_diff_pct > 5.0 {
        insights.push(format!("Power output increased by {power_diff_pct:.1}%"));
    }
}

/// Check if two distances are similar (within 10%)
fn is_similar_distance(dist1: Option<f64>, dist2: Option<f64>) -> bool {
    match (dist1, dist2) {
        (Some(d1), Some(d2)) => {
            if d2 == 0.0 {
                return false;
            }
            let ratio = (d1 / d2 - 1.0).abs();
            ratio < 0.1 // within 10%
        }
        _ => false,
    }
}

/// Calculate pace in min/km
fn calculate_pace(activity: &crate::models::Activity) -> Option<f64> {
    if let Some(distance) = activity.distance_meters {
        if distance > 0.0 && activity.duration_seconds > 0 {
            #[allow(clippy::cast_precision_loss)]
            let seconds_per_km = (activity.duration_seconds as f64 / distance)
                * crate::constants::units::METERS_PER_KM;
            return Some(seconds_per_km / 60.0); // convert to min/km
        }
    }
    None
}

/// Calculate average pace from activities
fn calculate_average_pace(activities: &[&crate::models::Activity]) -> Option<f64> {
    let paces: Vec<f64> = activities
        .iter()
        .filter_map(|a| calculate_pace(a))
        .collect();
    if paces.is_empty() {
        return None;
    }
    #[allow(clippy::cast_precision_loss)]
    let avg = paces.iter().sum::<f64>() / paces.len() as f64;
    Some(avg)
}

/// Calculate average heart rate from activities
fn calculate_average_hr(activities: &[&crate::models::Activity]) -> Option<f64> {
    let hrs: Vec<f64> = activities
        .iter()
        .filter_map(|a| a.average_heart_rate.map(f64::from))
        .collect();
    if hrs.is_empty() {
        return None;
    }
    #[allow(clippy::cast_precision_loss)]
    let avg = hrs.iter().sum::<f64>() / hrs.len() as f64;
    Some(avg)
}

/// Calculate average elevation from activities
fn calculate_average_elevation(activities: &[&crate::models::Activity]) -> Option<f64> {
    let elevs: Vec<f64> = activities.iter().filter_map(|a| a.elevation_gain).collect();
    if elevs.is_empty() {
        return None;
    }
    #[allow(clippy::cast_precision_loss)]
    let avg = elevs.iter().sum::<f64>() / elevs.len() as f64;
    Some(avg)
}

// ============================================================================
// Helper Functions for Pattern Detection
// ============================================================================

/// Detect patterns in activity data based on pattern type
fn detect_activity_patterns(
    activities: &[crate::models::Activity],
    pattern_type: &str,
) -> serde_json::Value {
    use crate::intelligence::PatternDetector;

    if activities.len() < 3 {
        return serde_json::json!({
            "pattern_type": pattern_type,
            "activities_analyzed": activities.len(),
            "patterns_detected": [],
            "insights": ["Need at least 3 activities for pattern detection"],
            "confidence": "insufficient_data",
        });
    }

    match pattern_type {
        "training_blocks" => {
            format_hard_easy_pattern(&PatternDetector::detect_hard_easy_pattern(activities))
        }
        "progression" => {
            format_volume_progression(&PatternDetector::detect_volume_progression(activities))
        }
        "overtraining" => {
            format_overtraining_signals(&PatternDetector::detect_overtraining_signals(activities))
        }
        _ => format_weekly_schedule(&PatternDetector::detect_weekly_schedule(activities)), // default: weekly_schedule
    }
}

/// Format weekly schedule pattern results for JSON response
fn format_weekly_schedule(
    pattern: &crate::intelligence::WeeklySchedulePattern,
) -> serde_json::Value {
    use chrono::Weekday;

    // Convert Weekday enum to string
    let day_to_string = |weekday: &Weekday| -> &str {
        match weekday {
            Weekday::Mon => "Monday",
            Weekday::Tue => "Tuesday",
            Weekday::Wed => "Wednesday",
            Weekday::Thu => "Thursday",
            Weekday::Fri => "Friday",
            Weekday::Sat => "Saturday",
            Weekday::Sun => "Sunday",
        }
    };

    // Build preferred days list with frequencies
    let preferred_days: Vec<serde_json::Value> = pattern
        .day_frequencies
        .iter()
        .map(|(day, &count)| {
            serde_json::json!({
                "day": day,
                "frequency": count,
            })
        })
        .collect();

    // Generate pattern descriptions
    let mut patterns = Vec::new();
    if pattern.consistency_score > 30.0 {
        patterns.push(format!(
            "Consistent weekly schedule detected: primarily trains on {}",
            pattern
                .most_common_days
                .iter()
                .map(day_to_string)
                .collect::<Vec<_>>()
                .join(", ")
        ));
    }

    // Determine confidence based on consistency score
    let confidence = if pattern.consistency_score > 40.0 {
        "high"
    } else if pattern.consistency_score > 20.0 {
        "medium"
    } else {
        "low"
    };

    serde_json::json!({
        "pattern_type": "weekly_schedule",
        "preferred_training_days": preferred_days,
        "patterns_detected": patterns,
        "insights": if patterns.is_empty() {
            vec!["No strong weekly schedule pattern detected - training is variable".to_owned()]
        } else {
            patterns.clone()
        },
        "consistency_score": pattern.consistency_score,
        "avg_activities_per_week": pattern.avg_activities_per_week,
        "confidence": confidence,
    })
}

/// Format hard/easy pattern results for JSON response
fn format_hard_easy_pattern(pattern: &crate::intelligence::HardEasyPattern) -> serde_json::Value {
    let mut insights = vec![pattern.pattern_description.clone()];

    if !pattern.adequate_recovery {
        insights.push("Consider adding more recovery days between hard efforts".to_owned());
    }

    let confidence = if pattern.pattern_detected {
        "medium"
    } else {
        "low"
    };

    serde_json::json!({
        "pattern_type": "training_blocks",
        "pattern_detected": pattern.pattern_detected,
        "intensity_distribution": {
            "hard_percentage": pattern.hard_percentage,
            "easy_percentage": pattern.easy_percentage,
        },
        "adequate_recovery": pattern.adequate_recovery,
        "patterns_detected": if pattern.pattern_detected {
            vec![pattern.pattern_description.clone()]
        } else {
            Vec::<String>::new()
        },
        "insights": insights,
        "confidence": confidence,
    })
}

/// Format volume progression pattern results for JSON response
fn format_volume_progression(
    pattern: &crate::intelligence::VolumeProgressionPattern,
) -> serde_json::Value {
    use crate::intelligence::VolumeTrend;

    let mut insights = Vec::new();
    let trend_description = match pattern.trend {
        VolumeTrend::Increasing => {
            insights.push("Volume is increasing - progressive overload detected".to_owned());
            "increasing"
        }
        VolumeTrend::Decreasing => {
            insights.push("Volume is decreasing - taper or recovery phase".to_owned());
            "decreasing"
        }
        VolumeTrend::Stable => {
            insights.push("Volume is stable - maintaining consistent training load".to_owned());
            "stable"
        }
    };

    if pattern.volume_spikes_detected {
        insights.push(format!(
            "Volume spikes detected in weeks: {} - monitor for injury risk",
            pattern
                .spike_weeks
                .iter()
                .map(ToString::to_string)
                .collect::<Vec<_>>()
                .join(", ")
        ));
    }

    serde_json::json!({
        "pattern_type": "progression",
        "trend": trend_description,
        "weekly_volumes": pattern.weekly_volumes,
        "week_numbers": pattern.week_numbers,
        "volume_spikes_detected": pattern.volume_spikes_detected,
        "spike_weeks": pattern.spike_weeks,
        "patterns_detected": insights.clone(),
        "insights": insights,
        "confidence": "medium",
    })
}

/// Format overtraining signals results for JSON response
fn format_overtraining_signals(
    signals: &crate::intelligence::OvertrainingSignals,
) -> serde_json::Value {
    use crate::intelligence::RiskLevel;

    let mut warning_signs = Vec::new();

    if signals.hr_drift_detected {
        if let Some(drift_pct) = signals.hr_drift_percent {
            warning_signs.push(format!(
                "Heart rate drift detected: {drift_pct:.1}% increase - possible fatigue"
            ));
        } else {
            warning_signs.push("Heart rate drift detected - possible fatigue".to_owned());
        }
    }

    if signals.performance_decline {
        warning_signs.push("Performance declining despite training - check recovery".to_owned());
    }

    if signals.insufficient_recovery {
        warning_signs.push("Insufficient recovery time between hard efforts".to_owned());
    }

    let risk_level_str = match signals.risk_level {
        RiskLevel::Low => "low",
        RiskLevel::Moderate => "moderate",
        RiskLevel::High => "high",
    };

    let recommendations = match signals.risk_level {
        RiskLevel::High => vec![
            "Take additional rest days",
            "Reduce training intensity and volume",
            "Focus on recovery and sleep quality",
            "Consider consulting with a coach or sports medicine professional",
        ],
        RiskLevel::Moderate => vec![
            "Monitor recovery closely",
            "Ensure adequate rest days",
            "Review training intensity distribution",
        ],
        RiskLevel::Low => vec![
            "Continue current training approach",
            "Maintain good recovery habits",
        ],
    };

    serde_json::json!({
        "pattern_type": "overtraining",
        "risk_level": risk_level_str,
        "warning_signs": warning_signs,
        "insights": if warning_signs.is_empty() {
            vec!["No significant overtraining signs detected - training load appears manageable".to_owned()]
        } else {
            warning_signs.clone()
        },
        "hr_drift_detected": signals.hr_drift_detected,
        "performance_decline": signals.performance_decline,
        "insufficient_recovery": signals.insufficient_recovery,
        "confidence": "medium",
        "recommendations": recommendations,
    })
}

// ============================================================================
// Helper Functions for Training Recommendations
// ============================================================================

/// Generate activity intelligence using Claude sampling (MCP feature)
///
/// Analyzes a single activity using Claude for AI-powered insights.
///
/// # Arguments
/// * `sampling_peer` - MCP sampling peer for LLM requests
/// * `activity` - Activity to analyze
///
/// # Returns
/// JSON response with Claude-generated activity analysis
///
/// # Errors
/// Returns error if sampling request fails or response is invalid
async fn generate_activity_intelligence_with_claude(
    sampling_peer: &std::sync::Arc<crate::mcp::sampling_peer::SamplingPeer>,
    activity: &crate::models::Activity,
) -> anyhow::Result<serde_json::Value> {
    use crate::mcp::schema::{
        Content, CreateMessageRequest, ModelHint, ModelPreferences, PromptMessage,
    };

    // Prepare activity data for Claude
    #[allow(clippy::cast_precision_loss)]
    let duration_min = activity.duration_seconds as f64 / 60.0;
    let distance_km = activity.distance_meters.map(|d| d / 1000.0);
    let avg_pace = activity
        .average_speed
        .map(|s| if s > 0.0 { 1000.0 / (s * 60.0) } else { 0.0 });

    let activity_summary = format!(
        "Activity Type: {:?}\n\
         Duration: {duration_min:.1} minutes\n\
         Distance: {}\n\
         Average Pace: {}\n\
         Average Heart Rate: {}\n\
         Calories: {}",
        activity.sport_type,
        distance_km.map_or_else(|| "N/A".to_owned(), |d| format!("{d:.2} km")),
        avg_pace.map_or_else(|| "N/A".to_owned(), |p| format!("{p:.2} min/km")),
        activity
            .average_heart_rate
            .map_or_else(|| "N/A".to_owned(), |hr| format!("{hr} bpm")),
        activity
            .calories
            .map_or_else(|| "N/A".to_owned(), |c| c.to_string())
    );

    // Create prompt for Claude
    let prompt = format!(
        "You are an expert fitness coach analyzing an athlete's activity.\n\n\
         {activity_summary}\n\n\
         Provide AI-powered insights about this activity focusing on:\n\
         1. Performance analysis (pacing, effort level)\n\
         2. Training effectiveness\n\
         3. Specific recommendations for improvement\n\
         4. Recovery suggestions\n\n\
         Format your response as JSON with this structure:\n\
         {{\n\
           \"summary\": \"brief overall assessment\",\n\
           \"insights\": [\"insight 1\", \"insight 2\", ...],\n\
           \"recommendations\": [\"recommendation 1\", \"recommendation 2\", ...],\n\
           \"performance_score\": \"rating out of 10\",\n\
           \"analysis_type\": \"ai_powered\"\n\
         }}"
    );

    // Send sampling request
    let request = CreateMessageRequest {
        messages: vec![PromptMessage::user(Content::Text {
            text: prompt,
        })],
        model_preferences: Some(ModelPreferences {
            hints: Some(vec![ModelHint {
                name: Some("claude-3-5-sonnet".to_owned()),
            }]),
            intelligence_priority: Some(0.9),
            cost_priority: None,
            speed_priority: None,
        }),
        max_tokens: 800,
        temperature: Some(0.7),
        system_prompt: Some("You are an expert fitness coach providing detailed activity analysis. Always respond with valid JSON.".to_owned()),
        include_context: None,
        stop_sequences: None,
        metadata: None,
    };

    let result = sampling_peer.create_message(request).await?;

    // Parse Claude's response
    serde_json::from_str::<serde_json::Value>(&result.content.text).or_else(|_| {
        // Wrap non-JSON response
        Ok(serde_json::json!({
            "summary": result.content.text,
            "insights": [result.content.text],
            "recommendations": [],
            "analysis_type": "ai_powered",
            "source": "claude_sampling"
        }))
    })
}

/// Generate training recommendations using Claude sampling (MCP feature)
///
/// Sends activity data to Claude via MCP sampling for AI-powered coaching advice.
/// Returns natural language recommendations based on training patterns.
///
/// # Arguments
/// * `sampling_peer` - MCP sampling peer for LLM requests
/// * `activities` - Recent activity data
/// * `recommendation_type` - Type of recommendations requested
///
/// # Returns
/// JSON response with Claude-generated training recommendations
///
/// # Errors
/// Returns error if sampling request fails or response is invalid
async fn generate_recommendations_with_claude(
    sampling_peer: &std::sync::Arc<crate::mcp::sampling_peer::SamplingPeer>,
    activities: &[crate::models::Activity],
    recommendation_type: &str,
) -> anyhow::Result<serde_json::Value> {
    use crate::mcp::schema::{
        Content, CreateMessageRequest, ModelHint, ModelPreferences, PromptMessage,
    };

    // Prepare activity summary for Claude
    let activity_summary = if activities.is_empty() {
        "No recent training data available.".to_owned()
    } else {
        let recent_count = activities.len().min(10);
        let recent_activities = &activities[..recent_count];

        let total_distance: f64 = recent_activities
            .iter()
            .filter_map(|a| a.distance_meters)
            .sum();
        let total_duration: u64 = recent_activities.iter().map(|a| a.duration_seconds).sum();
        let activity_types: Vec<String> = recent_activities
            .iter()
            .map(|a| format!("{:?}", a.sport_type))
            .collect();

        {
            #[allow(clippy::cast_precision_loss)]
            let duration_hours = total_duration as f64 / 3600.0;
            #[allow(clippy::cast_precision_loss)]
            let activities_per_week = recent_count as f64 / 4.0;

            format!(
                "Recent training data ({recent_count} activities):\n\
                 - Total distance: {:.2} km\n\
                 - Total duration: {duration_hours:.1} hours\n\
                 - Activity types: {}\n\
                 - Activities per week: {activities_per_week:.1}",
                total_distance / 1000.0,
                activity_types.join(", ")
            )
        }
    };

    // Create prompt for Claude
    let prompt = format!(
        "You are an expert fitness coach analyzing training data.\n\n\
         {activity_summary}\n\n\
         Please provide {recommendation_type} training recommendations based on this data. \
         Focus on actionable advice for improving performance, preventing injury, \
         and optimizing training load. Format your response as JSON with the following structure:\n\
         {{\n\
           \"recommendation_type\": \"{recommendation_type}\",\n\
           \"recommendations\": [\"recommendation 1\", \"recommendation 2\", ...],\n\
           \"priority\": \"high/medium/low\",\n\
           \"reasoning\": \"brief explanation\"\n\
         }}"
    );

    // Send sampling request to Claude
    let request = CreateMessageRequest {
        messages: vec![PromptMessage::user(Content::Text {
            text: prompt,
        })],
        model_preferences: Some(ModelPreferences {
            hints: Some(vec![ModelHint {
                name: Some("claude-3-5-sonnet".to_owned()),
            }]),
            intelligence_priority: Some(0.8),
            cost_priority: None,
            speed_priority: None,
        }),
        max_tokens: 1024,
        temperature: Some(0.7),
        system_prompt: Some("You are an expert fitness coach providing personalized training advice. Always respond with valid JSON.".to_owned()),
        include_context: None,
        stop_sequences: None,
        metadata: None,
    };

    let result = sampling_peer.create_message(request).await?;

    // Parse Claude's response as JSON
    let response_text = &result.content.text;
    serde_json::from_str::<serde_json::Value>(response_text).or_else(|_| {
        // If Claude didn't return pure JSON, wrap the text in a response structure
        Ok(serde_json::json!({
            "recommendation_type": recommendation_type,
            "recommendations": [response_text],
            "priority": "medium",
            "reasoning": "Generated by Claude",
            "source": "claude_sampling"
        }))
    })
}

/// Generate personalized training recommendations
fn generate_training_recommendations(
    activities: &[crate::models::Activity],
    recommendation_type: &str,
) -> serde_json::Value {
    if activities.is_empty() {
        return serde_json::json!({
            "recommendation_type": recommendation_type,
            "recommendations": ["Start with 2-3 easy activities per week to build base fitness"],
            "priority": "medium",
            "reasoning": "No recent training data available",
        });
    }

    // Filter to last 4 weeks for recommendation generation
    let four_weeks_ago = Utc::now() - Duration::days(28);
    let recent_activities: Vec<_> = activities
        .iter()
        .filter(|a| a.start_date >= four_weeks_ago)
        .cloned()
        .collect();

    if recent_activities.is_empty() {
        return serde_json::json!({
            "recommendation_type": recommendation_type,
            "recommendations": ["Resume training gradually - start with 2-3 easy sessions per week"],
            "priority": "high",
            "reasoning": "No training activity in the last 4 weeks",
        });
    }

    match recommendation_type {
        "training_plan" => generate_training_plan_recommendations(&recent_activities),
        "recovery" => generate_recovery_recommendations(&recent_activities),
        "intensity" => generate_intensity_recommendations(&recent_activities),
        "goal_specific" => generate_goal_specific_recommendations(&recent_activities),
        "nutrition" => generate_nutrition_recommendations(&recent_activities),
        _ => generate_comprehensive_recommendations(&recent_activities),
    }
}

/// Generate weekly training plan recommendations using training load analysis
fn generate_training_plan_recommendations(
    activities: &[crate::models::Activity],
) -> serde_json::Value {
    use crate::intelligence::{PatternDetector, TrainingLoadCalculator};

    // Analyze volume progression to detect spikes
    let volume_pattern = PatternDetector::detect_volume_progression(activities);
    let weekly_schedule = PatternDetector::detect_weekly_schedule(activities);

    // Calculate training load metrics
    let calculator = TrainingLoadCalculator::new();
    let training_load = calculator
        .calculate_training_load(activities, None, None, None, None, None)
        .ok();

    let mut recommendations = Vec::new();
    let mut priority = "medium";
    let reasoning = if volume_pattern.volume_spikes_detected {
        recommendations.push(
            "Volume spike detected - reduce next week's volume by 10-15% to prevent injury"
                .to_owned(),
        );
        priority = "high";
        format!(
            "Training volume increased rapidly (spike detected in weeks: {})",
            volume_pattern
                .spike_weeks
                .iter()
                .map(ToString::to_string)
                .collect::<Vec<_>>()
                .join(", ")
        )
    } else {
        String::from("Based on volume and consistency analysis")
    };

    // Training load recommendations
    if let Some(load) = &training_load {
        if load.atl > 150.0 {
            recommendations
                .push("Acute training load is very high - schedule a recovery week".to_owned());
            priority = "high";
        } else if load.ctl < 40.0 {
            recommendations
                .push("Build fitness gradually - increase weekly volume by 5-10%".to_owned());
        } else if load.ctl > 100.0 {
            recommendations.push(
                "Strong fitness base - maintain current volume and add quality work".to_owned(),
            );
        }
    }

    // Consistency recommendations
    if weekly_schedule.consistency_score < 20.0 {
        recommendations
            .push("Training schedule is inconsistent - aim for same days each week".to_owned());
        if weekly_schedule.avg_activities_per_week < 3.0 {
            recommendations.push("Increase frequency to 3-4 activities per week".to_owned());
            if priority == "medium" {
                priority = "high";
            }
        }
    } else if weekly_schedule.avg_activities_per_week > 6.0 {
        recommendations
            .push("Very high training frequency - ensure at least 1 complete rest day".to_owned());
    }

    // Provide structured weekly plan based on consistency
    let suggested_structure = if weekly_schedule.avg_activities_per_week < 3.0 {
        vec![serde_json::json!({
            "focus": "Build frequency",
            "sessions_per_week": 3,
            "key_workouts": ["Easy run", "Tempo run", "Long run"],
        })]
    } else if weekly_schedule.avg_activities_per_week <= 5.0 {
        vec![serde_json::json!({
            "focus": "Balanced training",
            "sessions_per_week": 4,
            "key_workouts": ["2 easy runs", "1 quality session (intervals/tempo)", "1 long run"],
        })]
    } else {
        vec![serde_json::json!({
            "focus": "High volume management",
            "sessions_per_week": "5-6",
            "key_workouts": ["Mostly easy runs (80%)", "1-2 quality sessions", "1 long run"],
        })]
    };

    serde_json::json!({
        "recommendation_type": "training_plan",
        "priority": priority,
        "reasoning": reasoning,
        "recommendations": recommendations,
        "suggested_structure": suggested_structure,
        "metrics": {
            "avg_activities_per_week": weekly_schedule.avg_activities_per_week,
            "consistency_score": weekly_schedule.consistency_score,
            "volume_spike_detected": volume_pattern.volume_spikes_detected,
            "ctl": training_load.as_ref().map(|l| l.ctl),
            "atl": training_load.as_ref().map(|l| l.atl),
        },
    })
}

/// Helper to process TSB status and add recommendations
fn process_tsb_recommendations(
    load: &crate::intelligence::training_load::TrainingLoad,
    recommendations: &mut Vec<String>,
    priority: &mut &str,
    recovery_status: &mut &str,
    reasoning: &mut String,
) {
    use crate::intelligence::{RiskLevel, TrainingLoadCalculator, TrainingStatus};

    let status = TrainingLoadCalculator::interpret_tsb(load.tsb);
    let recovery_days = TrainingLoadCalculator::recommend_recovery_days(load.tsb);

    match status {
        TrainingStatus::Overreaching => {
            recommendations.push(format!(
                "You're overreaching (TSB: {:.1}) - take {recovery_days} recovery days",
                load.tsb
            ));
            *priority = "high";
            *recovery_status = "overreaching";
            *reasoning = format!(
                "TSB is {:.1}, indicating deep fatigue requiring immediate recovery",
                load.tsb
            );
        }
        TrainingStatus::Productive => {
            recommendations
                .push("Good training zone - maintain current load with recovery days".to_owned());
            *recovery_status = "productive";
        }
        TrainingStatus::Fresh => {
            recommendations.push("Well-recovered - ready for quality training".to_owned());
            *recovery_status = "fresh";
        }
        TrainingStatus::Detraining => {
            recommendations
                .push("TSB is high - consider increasing training load gradually".to_owned());
            *recovery_status = "detraining_risk";
        }
    }

    // Check for overtraining risk
    let risk = TrainingLoadCalculator::check_overtraining_risk(load);
    if risk.risk_level == RiskLevel::High {
        *priority = "high";
        recommendations.push("High overtraining risk detected - prioritize recovery".to_owned());
        for factor in &risk.risk_factors {
            recommendations.push(format!("⚠️ {factor}"));
        }
    }
}

/// Generate recovery recommendations using TSB and overtraining signals
fn generate_recovery_recommendations(activities: &[crate::models::Activity]) -> serde_json::Value {
    use crate::intelligence::{PatternDetector, RiskLevel, TrainingLoadCalculator};

    // Calculate TSB (Training Stress Balance)
    let calculator = TrainingLoadCalculator::new();
    let training_load = calculator
        .calculate_training_load(activities, None, None, None, None, None)
        .ok();

    // Detect overtraining signals
    let overtraining_signals = PatternDetector::detect_overtraining_signals(activities);

    let mut recommendations = Vec::new();
    let mut priority = "medium";
    let mut recovery_status = "unknown";
    let mut reasoning = String::from("Based on training stress balance analysis");

    // TSB-based recovery recommendations (highest priority)
    if let Some(load) = &training_load {
        process_tsb_recommendations(
            load,
            &mut recommendations,
            &mut priority,
            &mut recovery_status,
            &mut reasoning,
        );
    }

    // Overtraining signal detection
    if overtraining_signals.hr_drift_detected {
        if let Some(drift_pct) = overtraining_signals.hr_drift_percent {
            recommendations.push(format!(
                "Heart rate drift detected ({drift_pct:.1}% increase) - sign of fatigue"
            ));
            if priority == "medium" {
                priority = "high";
            }
        }
    }

    if overtraining_signals.performance_decline {
        recommendations
            .push("Performance declining despite training - increase recovery".to_owned());
    }

    if overtraining_signals.insufficient_recovery {
        recommendations
            .push("Insufficient recovery between hard sessions - add easy days".to_owned());
    }

    // Provide recovery-specific tips based on status
    let recovery_actions = match recovery_status {
        "overreaching" => vec![
            "Take complete rest days",
            "Focus on sleep quality (8-9 hours)",
            "Light stretching or yoga only",
            "Monitor resting heart rate daily",
        ],
        "productive" => vec![
            "Include 1-2 easy recovery days per week",
            "Maintain 7-8 hours of sleep",
            "Active recovery (easy swimming/walking)",
        ],
        _ => vec![
            "Maintain current recovery routine",
            "7-9 hours of sleep per night",
            "Stay hydrated (2-3L water daily)",
        ],
    };

    serde_json::json!({
        "recommendation_type": "recovery",
        "priority": priority,
        "reasoning": reasoning,
        "recovery_status": recovery_status,
        "recommendations": recommendations,
        "recovery_actions": recovery_actions,
        "metrics": {
            "tsb": training_load.as_ref().map(|l| l.tsb),
            "ctl": training_load.as_ref().map(|l| l.ctl),
            "atl": training_load.as_ref().map(|l| l.atl),
            "hr_drift_detected": overtraining_signals.hr_drift_detected,
            "risk_level": match overtraining_signals.risk_level {
                RiskLevel::Low => "low",
                RiskLevel::Moderate => "moderate",
                RiskLevel::High => "high",
            },
        },
    })
}

/// Generate intensity recommendations using hard/easy pattern detection
fn generate_intensity_recommendations(activities: &[crate::models::Activity]) -> serde_json::Value {
    use crate::intelligence::PatternDetector;

    // Detect hard/easy pattern
    let pattern = PatternDetector::detect_hard_easy_pattern(activities);

    let mut recommendations = Vec::new();
    let mut priority = "medium";
    let mut reasoning = String::from("Based on intensity distribution analysis");

    // Check if pattern was detected
    if !pattern.pattern_detected {
        recommendations.push(
            "Unable to detect clear intensity pattern - ensure heart rate data is available"
                .to_owned(),
        );
        return serde_json::json!({
            "recommendation_type": "intensity",
            "priority": "low",
            "reasoning": "Insufficient heart rate data for analysis",
            "recommendations": recommendations,
        });
    }

    // Analyze 80/20 principle adherence
    let easy_pct = pattern.easy_percentage;

    if easy_pct < 70.0 {
        recommendations.push(
            "Too much high-intensity training - add more easy/recovery runs (aim for 80% easy)"
                .to_owned(),
        );
        priority = "high";
        reasoning = format!("Only {easy_pct:.0}% easy training detected - risk of overtraining");
    } else if easy_pct > 90.0 {
        recommendations.push(
            "Mostly easy training - include 1-2 quality sessions per week for fitness gains"
                .to_owned(),
        );
        priority = "medium";
    } else {
        recommendations.push("Good intensity balance following 80/20 principle".to_owned());
    }

    // Check recovery adequacy
    if pattern.adequate_recovery {
        recommendations.push("Good recovery pattern between hard sessions".to_owned());
    } else {
        recommendations.push("Consider adding more recovery days between hard sessions".to_owned());
    }

    // Specific workout recommendations based on hard percentage
    let hard_pct = pattern.hard_percentage;
    if hard_pct < 10.0 {
        recommendations.push("Add quality work:".to_owned());
        recommendations
            .push("  • Interval training: 6x800m @ 5K pace with 2min recovery".to_owned());
        recommendations.push("  • Tempo run: 20-30min @ comfortably hard pace".to_owned());
    } else if hard_pct > 30.0 {
        recommendations.push("Reduce high-intensity frequency to 1-2 sessions per week".to_owned());
        if priority != "high" {
            priority = "high";
        }
    }

    // Provide intensity zones guidance
    let intensity_guidance = if easy_pct < 70.0 {
        vec![
            "Most runs should be conversational pace",
            "Hard efforts should feel genuinely hard (8-9/10 effort)",
            "Recovery runs should be very easy (5-6/10 effort)",
        ]
    } else {
        vec![
            "Maintain mostly easy training",
            "Quality sessions: intervals, tempo, or threshold",
            "Allow 48h recovery after hard sessions",
        ]
    };

    serde_json::json!({
        "recommendation_type": "intensity",
        "priority": priority,
        "reasoning": reasoning,
        "recommendations": recommendations,
        "intensity_guidance": intensity_guidance,
        "metrics": {
            "pattern_detected": pattern.pattern_detected,
            "pattern_description": pattern.pattern_description,
            "hard_percentage": pattern.hard_percentage,
            "easy_percentage": pattern.easy_percentage,
            "adequate_recovery": pattern.adequate_recovery,
        },
    })
}

/// Generate goal-specific recommendations using performance prediction
fn generate_goal_specific_recommendations(
    activities: &[crate::models::Activity],
) -> serde_json::Value {
    use crate::intelligence::PerformancePredictor;
    use std::collections::HashMap;

    // Detect primary sport
    let mut sport_counts: HashMap<String, usize> = HashMap::new();
    for activity in activities {
        let sport = format!("{:?}", activity.sport_type);
        *sport_counts.entry(sport).or_insert(0) += 1;
    }

    let primary_sport = sport_counts
        .iter()
        .max_by_key(|(_, count)| *count)
        .map_or("Unknown", |(sport, _)| sport.as_str());

    // Find best recent performance for predictions
    let best_performance = activities
        .iter()
        .filter(|a| a.distance_meters.is_some() && a.duration_seconds > 0)
        .filter_map(|a| {
            let distance = a.distance_meters?;
            #[allow(clippy::cast_precision_loss)]
            let time_secs = a.duration_seconds as f64;
            if distance > 3_000.0 && distance < 50_000.0 && time_secs > 0.0 {
                Some((distance, time_secs))
            } else {
                None
            }
        })
        .max_by(|a, b| {
            let pace_a = a.1 / (a.0 / crate::constants::limits::METERS_PER_KILOMETER);
            let pace_b = b.1 / (b.0 / crate::constants::limits::METERS_PER_KILOMETER);
            pace_b
                .partial_cmp(&pace_a)
                .unwrap_or(std::cmp::Ordering::Equal)
        });

    let mut recommendations = Vec::new();
    let priority = "medium";
    let mut race_predictions = None;

    // Generate race time predictions if we have performance data
    if let Some((distance, time)) = best_performance {
        if let Ok(predictions) = PerformancePredictor::generate_race_predictions(distance, time) {
            race_predictions = Some(serde_json::json!({
                "based_on": format!("{:.1}km in {}", distance / crate::constants::limits::METERS_PER_KILOMETER, PerformancePredictor::format_time(time)),
                "vdot": predictions.vdot,
                "race_times": predictions.predictions,
            }));

            recommendations.push(format!(
                "Your VDOT is {:.1} - use this to set appropriate training paces",
                predictions.vdot
            ));
        }
    }

    // Sport-specific goal recommendations
    if primary_sport.contains("Run") {
        recommendations.push("Build aerobic base with easy long runs".to_owned());
        recommendations.push("Add weekly quality: tempo run or interval session".to_owned());
        recommendations.push("Include race-pace intervals 4-6 weeks before goal race".to_owned());
        recommendations.push("Taper 10-14 days before race: reduce volume 30-50%".to_owned());
    } else if primary_sport.contains("Ride") {
        recommendations.push("Build FTP with structured threshold intervals".to_owned());
        recommendations.push("Include weekly hill repeats for strength".to_owned());
        recommendations.push("Long endurance rides on weekends (3-5 hours)".to_owned());
    } else {
        recommendations.push("Focus on consistent training to build aerobic base".to_owned());
        recommendations.push("Gradually increase training volume by 5-10% per week".to_owned());
    }

    serde_json::json!({
        "recommendation_type": "goal_specific",
        "priority": priority,
        "reasoning": "Based on recent performance and sport type",
        "primary_sport": primary_sport,
        "recommendations": recommendations,
        "race_predictions": race_predictions,
        "periodization_phases": [
            "Base Phase: Build aerobic foundation (4-8 weeks)",
            "Build Phase: Add tempo and threshold work (4-6 weeks)",
            "Peak Phase: Race-specific intensity (2-3 weeks)",
            "Taper: Reduce volume, maintain sharpness (1-2 weeks)",
        ],
    })
}

/// Generate nutrition recommendations based on recent activity
/// Calculate activity nutrition metrics (duration, calories, intensity)
fn calculate_nutrition_metrics(activity: &crate::models::Activity) -> (f64, f64, &'static str) {
    use crate::constants::time_constants;

    let duration_hours = f64::from(
        u32::try_from(activity.duration_seconds.min(u64::from(u32::MAX))).unwrap_or(u32::MAX),
    ) / time_constants::SECONDS_PER_HOUR_F64;

    let calories_burned = f64::from(activity.calories.unwrap_or_else(|| {
        let duration_mins = u32::try_from(activity.duration_seconds / 60).unwrap_or(u32::MAX);
        duration_mins * 10
    }));

    let intensity = activity.average_heart_rate.map_or(
        if duration_hours > 1.5 {
            "moderate"
        } else {
            "low"
        },
        |avg_hr| {
            let avg_hr_f64 = f64::from(avg_hr);
            if avg_hr_f64 > 160.0 {
                "high"
            } else if avg_hr_f64 > 130.0 {
                "moderate"
            } else {
                "low"
            }
        },
    );

    (duration_hours, calories_burned, intensity)
}

/// Calculate macronutrient needs based on workout intensity and duration
fn calculate_macronutrient_needs(intensity: &str, duration_hours: f64) -> (f64, f64, f64) {
    let protein_g = if intensity == "high" || duration_hours > 1.5 {
        30.0 + (duration_hours * 5.0).min(20.0)
    } else {
        20.0 + (duration_hours * 5.0).min(15.0)
    };

    let carbs_g = duration_hours * 70.0;
    let hydration_ml = duration_hours * 750.0;

    (protein_g, carbs_g, hydration_ml)
}

/// Build meal suggestions based on workout intensity
fn build_meal_suggestions(intensity: &str) -> Vec<serde_json::Value> {
    let mut suggestions = vec![
        serde_json::json!({
            "option": "Quick Recovery Shake",
            "description": "Protein shake with banana and honey",
            "protein_g": 25,
            "carbs_g": 50,
            "timing": "Immediate (0-15 min)"
        }),
        serde_json::json!({
            "option": "Greek Yogurt Bowl",
            "description": "200g Greek yogurt with granola, berries, and honey",
            "protein_g": 20,
            "carbs_g": 60,
            "timing": "Within 30 minutes"
        }),
        serde_json::json!({
            "option": "Recovery Meal",
            "description": "Grilled chicken with sweet potato and vegetables",
            "protein_g": 35,
            "carbs_g": 50,
            "timing": "Within 2 hours"
        }),
    ];

    if intensity == "high" {
        suggestions.push(serde_json::json!({
            "option": "Endurance Option",
            "description": "Pasta with lean meat sauce and mixed salad",
            "protein_g": 30,
            "carbs_g": 80,
            "timing": "Within 2 hours"
        }));
    }

    suggestions
}

fn generate_nutrition_recommendations(activities: &[crate::models::Activity]) -> serde_json::Value {
    let most_recent = activities.iter().max_by_key(|a| a.start_date);

    if most_recent.is_none() {
        return serde_json::json!({
            "recommendation_type": "nutrition",
            "priority": "medium",
            "reasoning": "No recent activity data available",
            "recommendations": [
                "Maintain balanced nutrition with adequate protein (1.6-2.2g/kg body weight)",
                "Stay hydrated throughout the day (2-3 liters water)",
                "Eat regular meals with complex carbohydrates, lean protein, and healthy fats"
            ],
        });
    }

    let Some(activity) = most_recent else {
        return serde_json::json!({
            "recommendations": ["No recent activities found for nutrition analysis"],
        });
    };

    let (duration_hours, calories_burned, intensity) = calculate_nutrition_metrics(activity);
    let (protein_g, carbs_g, hydration_ml) =
        calculate_macronutrient_needs(intensity, duration_hours);

    let mut recommendations = vec![
        format!(
            "Within 30 minutes: Consume {:.0}g protein and {:.0}g carbohydrates for optimal recovery",
            protein_g,
            carbs_g * 0.5
        ),
        format!(
            "Rehydrate with {:.0}-{:.0}ml of water or electrolyte drink",
            hydration_ml,
            hydration_ml * 1.3
        ),
    ];

    if intensity == "high" || duration_hours > 1.0 {
        recommendations.push(
            "Follow up with a complete meal within 2 hours to fully replenish glycogen stores"
                .to_owned(),
        );
    }

    let meal_suggestions = build_meal_suggestions(intensity);

    let mut key_insights = vec![
        format!(
            "Activity burned approximately {:.0} calories",
            calories_burned
        ),
        format!("Workout intensity: {intensity} - adjust nutrition accordingly"),
    ];

    if duration_hours > 1.5 {
        key_insights
            .push("Extended duration activity - prioritize carbohydrate replenishment".to_owned());
    }

    serde_json::json!({
        "recommendation_type": "nutrition",
        "priority": if intensity == "high" { "high" } else { "medium" },
        "reasoning": format!(
            "Based on {:.1} hour {intensity} intensity {:?} with {:.0} calories burned",
            duration_hours,
            activity.sport_type,
            calories_burned
        ),
        "recovery_window": "Critical recovery period: 0-2 hours post-workout",
        "key_insights": key_insights,
        "recommendations": recommendations,
        "meal_suggestions": meal_suggestions,
        "macronutrient_targets": {
            "protein_g": protein_g.round(),
            "carbohydrates_g": carbs_g.round(),
            "hydration_ml": hydration_ml.round(),
        },
        "activity_summary": {
            "name": &activity.name,
            "type": &activity.sport_type,
            "duration_minutes": activity.duration_seconds / 60,
            "distance_km": activity.distance_meters.map(|d| (d / 1000.0).round()),
            "calories": calories_burned.round(),
        }
    })
}

/// Generate comprehensive recommendations combining all analyses
fn generate_comprehensive_recommendations(
    activities: &[crate::models::Activity],
) -> serde_json::Value {
    use crate::intelligence::{PatternDetector, TrainingLoadCalculator};

    // Comprehensive analysis using all available modules
    let calculator = TrainingLoadCalculator::new();
    let training_load = calculator
        .calculate_training_load(activities, None, None, None, None, None)
        .ok();

    let volume_pattern = PatternDetector::detect_volume_progression(activities);
    let intensity_pattern = PatternDetector::detect_hard_easy_pattern(activities);
    let overtraining = PatternDetector::detect_overtraining_signals(activities);

    let mut recommendations = Vec::new();
    let mut priority = "medium";
    let mut key_insights = Vec::new();

    // Training load insights
    if let Some(load) = &training_load {
        if load.tsb < -10.0 {
            recommendations.push(format!(
                "Immediate recovery needed - TSB is {:.1} (overreaching zone)",
                load.tsb
            ));
            priority = "high";
            key_insights.push("Fatigue is accumulating faster than fitness".to_owned());
        } else if load.ctl > 80.0 {
            key_insights.push(format!("Strong fitness base (CTL: {:.1})", load.ctl));
        } else if load.ctl < 40.0 {
            key_insights.push("Building fitness - continue gradual progression".to_owned());
        }
    }

    // Volume management
    if volume_pattern.volume_spikes_detected {
        recommendations
            .push("Reduce volume next week - spike detected in recent training".to_owned());
        if priority == "medium" {
            priority = "high";
        }
        key_insights.push("Training volume increased too rapidly".to_owned());
    }

    // Intensity balance
    if intensity_pattern.pattern_detected {
        let hard_pct = intensity_pattern.hard_percentage;
        if hard_pct > 30.0 {
            recommendations
                .push("Too much high-intensity work - add more easy training days".to_owned());
        } else if hard_pct < 10.0 {
            recommendations.push("Include 1-2 quality sessions per week".to_owned());
        }

        if intensity_pattern.adequate_recovery {
            key_insights.push("Good recovery pattern between hard sessions".to_owned());
        }
    }

    // Overtraining checks
    if overtraining.hr_drift_detected {
        recommendations
            .push("Heart rate drift detected - prioritize recovery this week".to_owned());
        key_insights.push("Possible fatigue accumulation detected".to_owned());
    }

    // General best practices if no specific issues
    if recommendations.is_empty() {
        recommendations.push("Training load is balanced - maintain current approach".to_owned());
        recommendations.push("Continue following 80/20 intensity distribution".to_owned());
        recommendations.push("Monitor weekly volume changes (keep under 10% increase)".to_owned());
    }

    // Add general best practices
    recommendations.push("Include 1-2 complete rest days per week".to_owned());
    recommendations.push("Prioritize sleep quality (7-9 hours per night)".to_owned());

    serde_json::json!({
        "recommendation_type": "comprehensive",
        "priority": priority,
        "reasoning": "Holistic analysis of training load, volume, and intensity patterns",
        "key_insights": key_insights,
        "recommendations": recommendations,
        "training_summary": {
            "activities_analyzed": activities.len(),
            "ctl": training_load.as_ref().map(|l| l.ctl),
            "atl": training_load.as_ref().map(|l| l.atl),
            "tsb": training_load.as_ref().map(|l| l.tsb),
            "volume_spike_detected": volume_pattern.volume_spikes_detected,
            "intensity_pattern_detected": intensity_pattern.pattern_detected,
            "overtraining_signals": overtraining.hr_drift_detected || overtraining.performance_decline,
        },
        "core_principles": {
            "consistency": "Regular training beats sporadic hard efforts",
            "recovery": "Fitness improves during rest, not during training",
            "progression": "Increase volume gradually (10% rule)",
            "intensity": "Follow 80/20 rule (80% easy, 20% hard)",
        },
    })
}

// ============================================================================
// Helper Functions for Fitness Score Calculation (CTL/ATL/TSS)
// ============================================================================

/// Calculate fitness metrics using CTL/ATL/TSS methodology
/// Calculate fitness metrics using proper 3-component formula with `TrainingLoadCalculator`
fn calculate_fitness_metrics(
    activities: &[crate::models::Activity],
    timeframe: &str,
) -> serde_json::Value {
    use crate::intelligence::TrainingLoadCalculator;
    use chrono::{Duration, Utc};

    if activities.is_empty() {
        return serde_json::json!({
            "timeframe": timeframe,
            "fitness_score": 0,
            "level": "Beginner",
            "message": "No activities found for fitness calculation",
        });
    }

    // Filter activities by timeframe
    let now = Utc::now();
    let timeframe_days = match timeframe {
        "last_90_days" => 90,
        "all_time" => 365 * 10, // 10 years
        _ => 30,                // default to 30 days (includes "last_30_days")
    };

    let cutoff_date = now - Duration::days(timeframe_days);
    let filtered_activities: Vec<_> = activities
        .iter()
        .filter(|a| a.start_date >= cutoff_date)
        .cloned()
        .collect();

    if filtered_activities.is_empty() {
        return serde_json::json!({
            "timeframe": timeframe,
            "fitness_score": 0,
            "level": "Beginner",
            "message": format!("No activities found in the last {timeframe_days} days"),
        });
    }

    // Component 1: CTL (Chronic Training Load) - 40% weight
    let calculator = TrainingLoadCalculator::new();
    let training_load = calculator
        .calculate_training_load(&filtered_activities, None, None, None, None, None)
        .ok();

    let ctl = training_load.as_ref().map_or(0.0, |l| l.ctl);
    let atl = training_load.as_ref().map_or(0.0, |l| l.atl);
    let tsb = training_load.as_ref().map_or(0.0, |l| l.tsb);

    // CTL component: normalize to 0-100 scale (150 CTL = 100 score)
    let ctl_score = (ctl / 150.0 * 100.0).min(100.0);

    // Component 2: Consistency (% weeks with 3+ activities) - 30% weight
    let consistency_score = calculate_consistency_score(&filtered_activities);

    // Component 3: Performance trend (pace improvement) - 30% weight
    let performance_score = calculate_performance_trend(&filtered_activities);

    // Combine components with weights: 40% CTL, 30% consistency, 30% performance
    let fitness_score =
        ctl_score.mul_add(0.4, consistency_score.mul_add(0.3, performance_score * 0.3));

    // Classify fitness level based on score
    let fitness_level = classify_fitness_level(fitness_score);

    // Determine trend (comparing first half vs second half)
    let trend = calculate_trend(&filtered_activities);

    #[allow(clippy::cast_possible_truncation)]
    let fitness_score_int = fitness_score.round() as i32;

    serde_json::json!({
        "timeframe": timeframe,
        "fitness_score": fitness_score_int,
        "level": fitness_level,
        "trend": trend,
        "components": {
            "ctl_score": ctl_score.round(),
            "consistency_score": consistency_score.round(),
            "performance_score": performance_score.round(),
        },
        "metrics": {
            "ctl": ctl.round(),
            "atl": atl.round(),
            "tsb": tsb.round(),
        },
        "activities_analyzed": filtered_activities.len(),
        "interpretation": {
            "ctl": "Chronic Training Load - long-term fitness (42-day average)",
            "consistency": "Training frequency and regularity",
            "performance": "Pace/speed improvement over time",
        },
    })
}

/// Calculate consistency score: percentage of weeks with 3+ activities
fn calculate_consistency_score(activities: &[crate::models::Activity]) -> f64 {
    use std::collections::HashMap;

    if activities.is_empty() {
        return 0.0;
    }

    // Get the date range
    let first_date = activities.iter().map(|a| a.start_date).min();
    let last_date = activities.iter().map(|a| a.start_date).max();

    let (Some(first), Some(last)) = (first_date, last_date) else {
        return 0.0;
    };

    // Calculate total weeks spanned
    let weeks_spanned = ((last - first).num_days() / 7).max(1);

    // Group activities by week number (days since first / 7)
    let mut activities_per_week: HashMap<i64, u32> = HashMap::new();

    for activity in activities {
        let days_since_first = (activity.start_date - first).num_days();
        let week_number = days_since_first / 7;
        *activities_per_week.entry(week_number).or_insert(0) += 1;
    }

    // Count weeks with 3+ activities
    let active_weeks = activities_per_week
        .values()
        .filter(|&&count| count >= 3)
        .count();

    // Calculate consistency score as percentage
    #[allow(clippy::cast_precision_loss)]
    let score = (active_weeks as f64 / weeks_spanned as f64) * 100.0;
    score.min(100.0)
}

/// Calculate performance trend: improvement in average pace over time
fn calculate_performance_trend(activities: &[crate::models::Activity]) -> f64 {
    let activities_with_pace: Vec<_> = activities
        .iter()
        .filter(|a| a.distance_meters.is_some() && a.duration_seconds > 0)
        .collect();

    if activities_with_pace.len() < 4 {
        return 50.0; // neutral score for insufficient data
    }

    // Split into first and second half
    let mid_point = activities_with_pace.len() / 2;
    let first_half = &activities_with_pace[..mid_point];
    let second_half = &activities_with_pace[mid_point..];

    // Calculate average pace for each half (seconds per meter)
    #[allow(clippy::cast_precision_loss)]
    let first_avg_pace: f64 = first_half
        .iter()
        .map(|a| {
            let distance = a.distance_meters.unwrap_or_else(|| {
                tracing::warn!(
                    activity_id = a.id,
                    "Activity missing distance_meters in pace calculation, using 1.0m fallback"
                );
                1.0
            });
            a.duration_seconds as f64 / distance
        })
        .sum::<f64>()
        / first_half.len() as f64;

    #[allow(clippy::cast_precision_loss)]
    let second_avg_pace: f64 = second_half
        .iter()
        .map(|a| {
            let distance = a.distance_meters.unwrap_or_else(|| {
                tracing::warn!(
                    activity_id = a.id,
                    "Activity missing distance_meters in pace calculation, using 1.0m fallback"
                );
                1.0
            });
            a.duration_seconds as f64 / distance
        })
        .sum::<f64>()
        / second_half.len() as f64;

    // Lower pace is better (faster), so improvement is first_pace - second_pace
    let pace_improvement_pct = ((first_avg_pace - second_avg_pace) / first_avg_pace) * 100.0;

    // Map improvement to 0-100 score
    // -10% to +10% improvement maps to 0-100
    let score = (pace_improvement_pct + 10.0) * 5.0;
    score.clamp(0.0, 100.0)
}

/// Classify fitness level based on composite score (0-100)
fn classify_fitness_level(score: f64) -> &'static str {
    if score >= 80.0 {
        "Excellent"
    } else if score >= 60.0 {
        "Good"
    } else if score >= 40.0 {
        "Moderate"
    } else if score >= 20.0 {
        "Developing"
    } else {
        "Beginner"
    }
}

/// Calculate fitness trend by comparing recent vs older activities
fn calculate_trend(activities: &[crate::models::Activity]) -> &'static str {
    if activities.len() < 4 {
        return "stable";
    }

    let mid_point = activities.len() / 2;
    let older_half = &activities[..mid_point];
    let recent_half = &activities[mid_point..];

    #[allow(clippy::cast_precision_loss)]
    let older_avg_duration =
        older_half.iter().map(|a| a.duration_seconds).sum::<u64>() as f64 / older_half.len() as f64;

    #[allow(clippy::cast_precision_loss)]
    let recent_avg_duration = recent_half.iter().map(|a| a.duration_seconds).sum::<u64>() as f64
        / recent_half.len() as f64;

    let change_pct = ((recent_avg_duration - older_avg_duration) / older_avg_duration) * 100.0;

    if change_pct > 15.0 {
        "improving"
    } else if change_pct < -15.0 {
        "declining"
    } else {
        "stable"
    }
}

// ============================================================================
// Helper Functions for Performance Prediction (VDOT/Riegel)
// ============================================================================

/// Predict race performance using VDOT and Riegel formulas
/// Predict race performance using VDOT methodology from `PerformancePredictor`
fn predict_race_performance(
    activities: &[crate::models::Activity],
    target_sport: &str,
) -> serde_json::Value {
    use crate::intelligence::PerformancePredictor;

    // Filter activities by sport type
    let running_activities: Vec<&crate::models::Activity> = activities
        .iter()
        .filter(|a| format!("{:?}", a.sport_type).contains("Run"))
        .collect();

    if running_activities.is_empty() {
        return serde_json::json!({
            "target_sport": target_sport,
            "message": "No running activities found for prediction",
            "predictions": {},
        });
    }

    // Find best recent performance using PerformancePredictor
    let owned_activities: Vec<_> = running_activities.iter().copied().cloned().collect();
    let Some(best_activity) = PerformancePredictor::find_best_performance(&owned_activities) else {
        return serde_json::json!({
            "target_sport": target_sport,
            "message": "No suitable activities found for prediction (need distance > 3km with valid time)",
            "predictions": {},
        });
    };

    let best_distance = best_activity.distance_meters.unwrap_or_else(|| {
        tracing::warn!(
            activity_id = best_activity.id,
            "Best activity missing distance_meters despite find_best_performance validation, using 0.0m"
        );
        0.0
    });
    #[allow(clippy::cast_precision_loss)]
    let best_time = best_activity.duration_seconds as f64;

    // Generate race predictions using PerformancePredictor (includes VDOT calculation)
    match PerformancePredictor::generate_race_predictions(best_distance, best_time) {
        Ok(race_predictions) => {
            // Calculate confidence based on data quality
            let confidence =
                calculate_prediction_confidence(&running_activities, &best_activity.start_date);

            // Convert predictions HashMap to JSON array format for consistency
            let predictions_array: Vec<serde_json::Value> = race_predictions
                .predictions
                .iter()
                .map(|(name, time_seconds)| {
                    let distance_meters = match name.as_str() {
                        "5K" => 5_000.0,
                        "10K" => 10_000.0,
                        "Half Marathon" => 21_097.5,
                        "Marathon" => 42_195.0,
                        _ => 0.0,
                    };
                    let pace_per_km = if distance_meters > 0.0 {
                        PerformancePredictor::format_pace_per_km(distance_meters / time_seconds)
                    } else {
                        "N/A".to_owned()
                    };

                    serde_json::json!({
                        "distance": name,
                        "distance_meters": distance_meters,
                        "predicted_time_seconds": time_seconds.round(),
                        "predicted_time_formatted": PerformancePredictor::format_time(*time_seconds),
                        "predicted_pace_min_km": pace_per_km,
                    })
                })
                .collect();

            serde_json::json!({
                "target_sport": target_sport,
                "vdot": race_predictions.vdot.round(),
                "best_performance": {
                    "distance_meters": best_distance,
                    "time_seconds": best_time,
                    "pace_min_km": PerformancePredictor::format_pace_per_km(best_distance / best_time),
                    "date": best_activity.start_date.to_rfc3339(),
                },
                "predictions": predictions_array,
                "confidence": confidence,
                "activities_analyzed": running_activities.len(),
                "notes": [
                    "Predictions assume proper race preparation and taper",
                    "Based on VDOT methodology by Jack Daniels",
                    "Actual performance may vary with conditions and training",
                ],
            })
        }
        // Error handling for generate_race_predictions failure
        Err(e) => {
            serde_json::json!({
                "target_sport": target_sport,
                "error": format!("Failed to generate predictions: {e}"),
                "predictions": [],
                "message": "Unable to calculate race predictions from available data",
            })
        }
    }
}

/// Calculate prediction confidence based on recency, training volume, and data quality
///
/// Confidence factors per B6 roadmap:
/// - Recency of best performance (< 30 days = high confidence)
/// - Training volume (high CTL = more confidence)
/// - Number of recent races and consistency
#[allow(clippy::cast_precision_loss, clippy::bool_to_int_with_if)] // Multi-level threshold scoring, not simple boolean conversion
fn calculate_prediction_confidence(
    activities: &[&crate::models::Activity],
    best_activity_date: &chrono::DateTime<chrono::Utc>,
) -> String {
    use crate::intelligence::TrainingLoadCalculator;
    use chrono::Utc;

    // Factor 1: Recency (< 30 days = high confidence)
    let days_since_best = (Utc::now() - *best_activity_date).num_days();
    let recency_score = if days_since_best < 30 {
        2 // Recent performance
    } else if days_since_best < 90 {
        1 // Moderately recent
    } else {
        0 // Old performance
    };

    // Factor 2: Training volume (CTL)
    let owned_activities: Vec<_> = activities.iter().copied().cloned().collect();
    let calculator = TrainingLoadCalculator::new();
    let ctl_score = if let Ok(training_load) =
        calculator.calculate_training_load(&owned_activities, None, None, None, None, None)
    {
        if training_load.ctl > 80.0 {
            2 // High training load
        } else if training_load.ctl > 40.0 {
            1 // Moderate training load
        } else {
            0 // Low training load
        }
    } else {
        0
    };

    // Factor 3: Number of activities
    let volume_score = if activities.len() >= 20 {
        2
    } else if activities.len() >= 10 {
        1
    } else {
        0
    };

    // Combine factors (max score = 6)
    let total_score = recency_score + ctl_score + volume_score;

    if total_score >= 5 {
        "high".to_owned()
    } else if total_score >= 3 {
        "medium".to_owned()
    } else {
        "low".to_owned()
    }
}

// ============================================================================
// Helper Functions for Training Load Analysis
// ============================================================================

/// Analyze training load with detailed TSS/CTL/ATL/TSB metrics
fn analyze_detailed_training_load(
    activities: &[crate::models::Activity],
    timeframe: &str,
) -> serde_json::Value {
    use crate::intelligence::TrainingLoadCalculator;

    if activities.is_empty() {
        return serde_json::json!({
            "timeframe": timeframe,
            "message": "No activities found for training load analysis",
        });
    }

    // Use TrainingLoadCalculator from Phase 1 foundation
    let calculator = TrainingLoadCalculator::new();

    // Calculate training load (CTL, ATL, TSB) using real TSS calculation
    // Note: For accurate TSS, we'd need user's FTP, LTHR, max_hr, etc.
    // For now, use None values which will trigger estimation
    let Ok(training_load) = calculator.calculate_training_load(
        activities, None, // FTP
        None, // LTHR
        None, // max_hr
        None, // resting_hr
        None, // weight_kg
    ) else {
        return serde_json::json!({
            "timeframe": timeframe,
            "message": "Unable to calculate training load - insufficient activity data",
        });
    };

    let ctl = training_load.ctl;
    let atl = training_load.atl;
    let tsb = training_load.tsb;

    // Calculate weekly TSS totals from TSS history
    let weekly_tss = calculate_weekly_tss_from_history(&training_load.tss_history);

    // Determine load status
    let load_status = determine_load_status(ctl, atl, tsb);

    // Check for overtraining risk
    let overtraining_risk = if tsb < -30.0 {
        "high"
    } else if tsb < -20.0 {
        "moderate"
    } else {
        "low"
    };

    // Taper recommendations
    let taper_recommendation = if tsb > 10.0 {
        "Well tapered - ready for peak performance"
    } else if tsb > 0.0 {
        "Good taper status"
    } else if tsb > -10.0 {
        "Consider light taper for upcoming events"
    } else {
        "Significant taper needed before racing"
    };

    // Periodization suggestions
    let mut periodization_suggestions = Vec::new();
    if atl > ctl * 1.5 {
        periodization_suggestions
            .push("Recent spike in training - allow adaptation time".to_owned());
    }
    if ctl < 30.0 {
        periodization_suggestions
            .push("Building base - focus on consistency and volume".to_owned());
    } else if ctl > 80.0 {
        periodization_suggestions
            .push("High fitness level - maintain or add recovery weeks".to_owned());
    }

    serde_json::json!({
        "timeframe": timeframe,
        "load_metrics": {
            "ctl": ctl.round(),
            "atl": atl.round(),
            "tsb": tsb.round(),
            "weekly_tss": weekly_tss,
        },
        "load_status": load_status,
        "overtraining_risk": overtraining_risk,
        "taper_status": taper_recommendation,
        "periodization_suggestions": periodization_suggestions,
        "training_zones": classify_training_load(ctl),
        "recommendations": generate_load_recommendations(ctl, atl, tsb),
        "activities_analyzed": training_load.tss_history.len(),
        "interpretation": {
            "ctl": "Chronic Training Load - fitness level (42-day average TSS)",
            "atl": "Acute Training Load - fatigue level (7-day average TSS)",
            "tsb": "Training Stress Balance - form indicator (CTL - ATL)",
            "positive_tsb": "Fresh and recovered, ready for hard training",
            "negative_tsb": "Fatigued, prioritize recovery",
        },
    })
}

/// Calculate weekly TSS totals from `TssDataPoint` history (Phase 1 format)
fn calculate_weekly_tss_from_history(
    tss_history: &[crate::intelligence::TssDataPoint],
) -> Vec<serde_json::Value> {
    use std::collections::HashMap;

    if tss_history.is_empty() {
        return Vec::new();
    }

    // Group by week
    let mut weekly_totals: HashMap<i32, f64> = HashMap::new();
    let first_date = tss_history[0].date;

    for point in tss_history {
        let days_diff = (point.date - first_date).num_days();
        #[allow(clippy::cast_possible_truncation)]
        let week_number_i32 = (days_diff / 7) as i32;
        *weekly_totals.entry(week_number_i32).or_insert(0.0) += point.tss;
    }

    // Convert to sorted vec
    let mut weeks: Vec<(i32, f64)> = weekly_totals.into_iter().collect();
    weeks.sort_by_key(|(week, _)| *week);

    weeks
        .iter()
        .map(|(week, tss)| {
            serde_json::json!({
                "week": week,
                "total_tss": tss.round(),
            })
        })
        .collect()
}

/// Determine overall load status
fn determine_load_status(_ctl: f64, _atl: f64, tsb: f64) -> String {
    if tsb < -25.0 {
        "Overreached - high fatigue".to_owned()
    } else if tsb < -10.0 {
        "Productive - building fitness under fatigue".to_owned()
    } else if tsb < 5.0 {
        "Balanced - good training stress balance".to_owned()
    } else if tsb < 15.0 {
        "Fresh - ready for quality work".to_owned()
    } else {
        "Very fresh - possibly detraining".to_owned()
    }
}

/// Classify training load level
fn classify_training_load(ctl: f64) -> serde_json::Value {
    let level = if ctl < 25.0 {
        "Beginner"
    } else if ctl < 45.0 {
        "Intermediate"
    } else if ctl < 70.0 {
        "Advanced"
    } else if ctl < 100.0 {
        "Elite"
    } else {
        "Very High"
    };

    serde_json::json!({
        "level": level,
        "ctl_range": match level {
            "Beginner" => "< 25",
            "Intermediate" => "25-45",
            "Advanced" => "45-70",
            "Elite" => "70-100",
            _ => "> 100",
        },
    })
}

/// Generate load-specific recommendations
fn generate_load_recommendations(ctl: f64, atl: f64, tsb: f64) -> Vec<String> {
    let mut recommendations = Vec::new();

    // TSB-based recommendations
    if tsb < -25.0 {
        recommendations.push("⚠️ Critical fatigue - take 2-3 rest days immediately".to_owned());
        recommendations.push("Reduce training volume by 50% this week".to_owned());
    } else if tsb < -15.0 {
        recommendations.push("High fatigue - schedule recovery week".to_owned());
        recommendations.push("Reduce intensity and add extra rest day".to_owned());
    } else if tsb < -5.0 {
        recommendations
            .push("Moderate fatigue - maintain current load or slight reduction".to_owned());
    } else if tsb > 15.0 {
        recommendations.push("Very fresh - good time for breakthrough workout or race".to_owned());
    }

    // CTL/ATL ratio analysis
    let ratio = if ctl > 0.0 { atl / ctl } else { 0.0 };
    if ratio > 1.5 {
        recommendations
            .push("Recent training spike detected - allow 1-2 weeks adaptation".to_owned());
    } else if ratio < 0.8 && ctl > 30.0 {
        recommendations.push("Well adapted to training - can increase load gradually".to_owned());
    }

    // Progressive load recommendations
    if ctl < 30.0 {
        recommendations.push("Build weekly TSS by 3-5 points per week".to_owned());
    } else if ctl > 80.0 {
        recommendations
            .push("High load - incorporate recovery weeks (reduce by 20-30%)".to_owned());
    }

    if recommendations.is_empty() {
        recommendations
            .push("Training load is well balanced - maintain current approach".to_owned());
    }

    recommendations
}<|MERGE_RESOLUTION|>--- conflicted
+++ resolved
@@ -560,88 +560,6 @@
     }
 }
 
-<<<<<<< HEAD
-=======
-/// Build Strava `OAuth2` credentials from token data
-///
-/// Creates `OAuth2Credentials` structure with access token, refresh token,
-/// client credentials, and scopes from the executor configuration and
-/// stored token data.
-///
-/// # Arguments
-/// * `executor` - Tool executor with OAuth configuration
-/// * `token_data` - Valid OAuth token from auth service
-///
-/// # Returns
-/// Configured `OAuth2Credentials` for Strava provider
-fn build_strava_credentials(
-    executor: &crate::protocols::universal::UniversalToolExecutor,
-    token_data: &crate::protocols::universal::auth_service::TokenData,
-) -> crate::providers::OAuth2Credentials {
-    // Safe: OAuth credential clones needed for struct field ownership
-    crate::providers::OAuth2Credentials {
-        client_id: executor
-            .resources
-            .config
-            .oauth
-            .strava
-            .client_id
-            .clone() // Safe: OAuth config ownership
-            .unwrap_or_default(),
-        client_secret: executor
-            .resources
-            .config
-            .oauth
-            .strava
-            .client_secret
-            .clone() // Safe: OAuth config ownership
-            .unwrap_or_default(),
-        access_token: Some(token_data.access_token.clone()),
-        refresh_token: Some(token_data.refresh_token.clone()),
-        expires_at: Some(token_data.expires_at),
-        scopes: crate::constants::oauth::STRAVA_DEFAULT_SCOPES
-            .split(',')
-            .map(str::to_owned)
-            .collect(),
-    }
-}
-
-/// Create and configure Strava provider
-///
-/// Initializes the Strava provider from registry and sets up OAuth credentials.
-/// Returns configured provider ready for API calls.
-///
-/// # Arguments
-/// * `executor` - Tool executor with provider registry
-/// * `token_data` - Valid OAuth token for credentials
-///
-/// # Returns
-/// Configured provider or error if initialization fails
-///
-/// # Errors
-/// Returns `ProtocolError` if provider creation or credential setup fails
-async fn create_authenticated_provider(
-    executor: &crate::protocols::universal::UniversalToolExecutor,
-    token_data: &crate::protocols::universal::auth_service::TokenData,
-) -> Result<Box<dyn crate::providers::core::FitnessProvider>, ProtocolError> {
-    use crate::constants::oauth_providers;
-
-    let provider = executor
-        .resources
-        .provider_registry
-        .create_provider(oauth_providers::STRAVA)
-        .map_err(|e| ProtocolError::ExecutionFailed(format!("Failed to create provider: {e}")))?;
-
-    let credentials = build_strava_credentials(executor, token_data);
-
-    provider.set_credentials(credentials).await.map_err(|e| {
-        ProtocolError::ExecutionFailed(format!("Failed to set provider credentials: {e}"))
-    })?;
-
-    Ok(provider)
-}
-
->>>>>>> 68651dd2
 /// Fetch activity and create intelligence response
 ///
 /// Retrieves activity data from provider and generates intelligence analysis.
